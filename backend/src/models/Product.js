--- conflicted
+++ resolved
@@ -173,11 +173,7 @@
 
 productSchema.index({ name: 'text', brand: 'text', description: 'text' });
 productSchema.index({ 'inventory.size': 1, 'inventory.color': 1 });
-<<<<<<< HEAD
-productSchema.index({ finalPrice: 1 }); // Add index for finalPrice filtering
-=======
 // finalPrice index is already defined in the schema, so we don't need to add it again
->>>>>>> 8d1dd1db
 
 productSchema.virtual('discountedPrice').get(function () {
   if (!this.price.isOnSale) return this.price.regular;
@@ -255,14 +251,6 @@
   const update = this.getUpdate();
   console.log('Update data:', JSON.stringify(update, null, 2));
 
-<<<<<<< HEAD
-  if (
-    update.$set &&
-    (update.$set.price ||
-      update.$set['price.regular'] ||
-      update.$set['price.isOnSale'] ||
-      update.$set['price.discountPercent'])
-=======
   // Handle both $set and direct field updates
   const updateData = update.$set || update;
 
@@ -272,7 +260,6 @@
       updateData['price.regular'] ||
       updateData['price.isOnSale'] ||
       updateData['price.discountPercent'])
->>>>>>> 8d1dd1db
   ) {
     console.log('Price fields detected in update, calculating finalPrice...');
 
@@ -280,17 +267,10 @@
 
     if (docToUpdate) {
       const currentPrice = docToUpdate.price || {};
-<<<<<<< HEAD
-      const updatedPrice = update.$set.price || {
-        regular: update.$set['price.regular'] ?? currentPrice.regular,
-        isOnSale: update.$set['price.isOnSale'] ?? currentPrice.isOnSale,
-        discountPercent: update.$set['price.discountPercent'] ?? currentPrice.discountPercent,
-=======
       const updatedPrice = updateData.price || {
         regular: updateData['price.regular'] ?? currentPrice.regular,
         isOnSale: updateData['price.isOnSale'] ?? currentPrice.isOnSale,
         discountPercent: updateData['price.discountPercent'] ?? currentPrice.discountPercent,
->>>>>>> 8d1dd1db
       };
 
       console.log('Current price:', currentPrice);
@@ -306,17 +286,12 @@
 
       console.log('Calculated finalPrice:', finalPrice);
 
-<<<<<<< HEAD
-      if (!update.$set) update.$set = {};
-      update.$set.finalPrice = finalPrice;
-=======
       // Update the finalPrice in the update operation
       if (update.$set) {
         update.$set.finalPrice = finalPrice;
       } else {
         update.finalPrice = finalPrice;
       }
->>>>>>> 8d1dd1db
     }
   }
 
