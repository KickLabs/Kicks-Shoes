--- conflicted
+++ resolved
@@ -49,14 +49,8 @@
       },
     ],
     status: {
-<<<<<<< HEAD
-      type: String,
-      enum: ['pending', 'approved', 'rejected'],
-      default: 'pending',
-=======
       type: Boolean,
       default: true,
->>>>>>> bac0d2ad
     },
     isVerified: {
       type: Boolean,
