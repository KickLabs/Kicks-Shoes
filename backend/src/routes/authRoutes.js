--- conflicted
+++ resolved
@@ -21,16 +21,13 @@
   resendVerification,
   refreshToken,
 } from "../controllers/authController.js";
-<<<<<<< HEAD
 import { protect, optionalAuth } from "../middlewares/auth.js";
 import {
   requireCustomer,
   requireShop,
   requireAdmin,
 } from "../middlewares/roleAuth.js";
-=======
-import { protect } from "../middlewares/auth.js";
->>>>>>> c53a28cb
+
 import upload from "../middlewares/uploadMiddleware.js";
 
 const router = express.Router();
