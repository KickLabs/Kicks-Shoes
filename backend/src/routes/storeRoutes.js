--- conflicted
+++ resolved
@@ -13,14 +13,10 @@
   createStore,
   updateStore,
   deleteStore,
-<<<<<<< HEAD
   getStoreProducts,
   addStoreProduct,
   updateStoreProduct,
   deleteStoreProduct,
-=======
-  createStore,
->>>>>>> b54aa6a2
 } from "../controllers/storeController.js";
 import { protect, optionalAuth } from "../middlewares/auth.js";
 import { requireShop, requireAdmin } from "../middlewares/roleAuth.js";
@@ -28,7 +24,6 @@
 
 const router = express.Router();
 
-<<<<<<< HEAD
 // Public routes (optional auth)
 router.get("/", optionalAuth, getStores);
 router.get("/:id", optionalAuth, getStoreById);
@@ -63,7 +58,6 @@
 
 // Admin routes
 router.delete("/admin/:id", protect, requireAdmin, deleteStore);
-=======
 router.route("/").get(getStores);// Get all stores
 
 router.route("/:id").get(getStoreById).put(updateStore);// Get store by id and update store
@@ -71,6 +65,5 @@
 router.route("/:id/delete").delete(deleteStore);// Delete store
 
 router.route("/create").post(createStore);// Create store
->>>>>>> b54aa6a2
 
 export default router;