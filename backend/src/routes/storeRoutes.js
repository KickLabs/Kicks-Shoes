--- conflicted
+++ resolved
@@ -8,18 +8,15 @@
 
 import express from "express";
 import {
-<<<<<<< HEAD
   getStores,
   getStoreById,
   updateStore,
   deleteStore,
   createStore,
-=======
   getStoreProducts,
   addStoreProduct,
   updateStoreProduct,
   deleteStoreProduct,
->>>>>>> 808293af
 } from "../controllers/storeController.js";
 import { protect } from "../middlewares/auth.middleware.js";
 import { requireAdmin, requireShop } from "../middlewares/role.middleware.js";
@@ -27,7 +24,6 @@
 
 const router = express.Router();
 
-<<<<<<< HEAD
 router.route("/").get(getStores);// Get all stores
 
 router.route("/:id").get(getStoreById).put(updateStore);// Get store by id and update store
@@ -35,7 +31,6 @@
 router.route("/:id/delete").delete(deleteStore);// Delete store
 
 router.route("/create").post(createStore);// Create store
-=======
 // Public routes
 router.get("/products", getStoreProducts);
 
@@ -55,6 +50,5 @@
   updateStoreProduct
 );
 router.delete("/products/:productId", protect, requireShop, deleteStoreProduct);
->>>>>>> 808293af
 
 export default router;