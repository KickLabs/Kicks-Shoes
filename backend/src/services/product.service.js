--- conflicted
+++ resolved
@@ -1,268 +1,3 @@
-// /**
-//  * @fileoverview Product Service
-//  * @created 2025-06-08
-//  * @file product.service.js
-//  * @description This service handles all product-related business logic for the Kicks Shoes application.
-//  * It provides methods for creating, updating, and deleting products.
-//  */
-
-// import Product from "../models/Product.js";
-// import mongoose from "mongoose";
-// import logger from "../utils/logger.js";
-
-// /**
-//  * Service class for handling product operations
-//  */
-// export class ProductService {
-//   /**
-//    * Create a new product
-//    * @param {Object} productData - Product data
-//    * @returns {Promise<Product>} The created product
-//    */
-//   static async createProduct(productData) {
-//     try {
-//       const {
-//         name,
-//         description,
-//         price,
-//         category,
-//         brand,
-//         images,
-//         variants,
-//         tags,
-//         status,
-//         stock,
-//         sales,
-//         rating,
-//       } = productData;
-
-//       // Validate required fields
-//       if (
-//         !name ||
-//         !description ||
-//         !price?.regular ||
-//         !category ||
-//         !brand ||
-//         !images ||
-//         !variants
-//       ) {
-//         throw new Error("Missing required fields");
-//       }
-
-//       const isNew = true;
-//       const product = new Product({
-//         name,
-//         description,
-//         price: {
-//           regular: price.regular,
-//           discountPercent: price.discountPercent || 0,
-//           isOnSale: price.isOnSale || false,
-//         },
-//         category,
-//         brand,
-//         images,
-//         variants,
-//         tags: tags || [],
-//         status: status ?? true,
-//         stock: stock || 0,
-//         sales: sales || 0,
-//         rating: rating || 0,
-//         isNew,
-//       });
-
-//       await product.save();
-
-//       logger.info("Product created successfully", { productId: product._id });
-//       return product;
-//     } catch (error) {
-//       logger.error("Error creating product", { error: error.message });
-//       throw error;
-//     }
-//   }
-
-//   /**
-//    * Create multiple products at once
-//    * @param {Array<Object>} productsData - Array of product data
-//    * @returns {Promise<{success: Array<Product>, failed: Array<{data: Object, error: string}>}>} Created products and failed products
-//    */
-//   static async createManyProducts(productsData) {
-//     try {
-//       const results = {
-//         success: [],
-//         failed: [],
-//       };
-
-//       for (const productData of productsData) {
-//         try {
-//           // Validate required fields
-//           if (
-//             !productData.name ||
-//             !productData.brand ||
-//             !productData.category ||
-//             !productData.price
-//           ) {
-//             throw new Error("Missing required fields");
-//           }
-//           if (
-//             !productData.inventory ||
-//             !Array.isArray(productData.inventory) ||
-//             productData.inventory.length === 0
-//           ) {
-//             throw new Error("Invalid inventory data");
-//           }
-//           if (
-//             !productData.variants ||
-//             !productData.variants.sizes ||
-//             !productData.variants.colors
-//           ) {
-//             throw new Error("Invalid variants data");
-//           }
-
-//           const newProduct = new Product(productData);
-//           const savedProduct = await newProduct.save();
-//           results.success.push(savedProduct);
-//         } catch (error) {
-//           results.failed.push({
-//             data: productData,
-//             error: error.message,
-//           });
-//         }
-//       }
-
-//       logger.info("Bulk product creation completed", {
-//         successful: results.success.length,
-//         failed: results.failed.length,
-//       });
-
-//       return results;
-//     } catch (error) {
-//       logger.error("Error in bulk product creation", { error: error.message });
-//       throw error;
-//     }
-//   }
-//   /**
-//  * Delete a product by ID
-//  * @param {String} productId - The ID of the product to delete
-//  * @returns {Promise<Product|null>} The deleted product or null if not found
-//  */
-// static async deleteProduct(productId) {
-//   try {
-//     if (!mongoose.Types.ObjectId.isValid(productId)) {
-//       throw new Error("Invalid product ID");
-//     }
-
-//     const deletedProduct = await Product.findByIdAndDelete(productId);
-//     if (!deletedProduct) {
-//       throw new Error("Product not found");
-//     }
-
-//     logger.info("Product deleted successfully", { productId });
-//     return deletedProduct;
-//   } catch (error) {
-//     logger.error("Error deleting product", { error: error.message });
-//     throw error;
-//   }
-// }
-// /**
-//  * Get a product by ID
-//  * @param {String} productId - The ID of the product to retrieve
-//  * @returns {Promise<Product|null>} The product or null if not found
-//  */
-// static async getProductById(productId) {
-//   try {
-//     if (!mongoose.Types.ObjectId.isValid(productId)) {
-//       throw new Error("Invalid product ID");
-//     }
-
-//     const product = await Product.findById(productId);
-//     return product;
-//   } catch (error) {
-//     logger.error("Error retrieving product by ID", {
-//       productId,
-//       error: error.message,
-//     });
-//     throw error;
-//   }
-// }
-//   /**
-//  * Get all products with optional filters, sorting and pagination
-//  * @param {Object} query - Query parameters for filtering, sorting, and pagination
-//  * @returns {Promise<Array<Product>>} List of matching products
-//  */
-// static async getAllProducts(query = {}) {
-//   try {
-//     const {
-//       keyword = '',
-//       category,
-//       brand,
-//       sortBy = 'createdAt',
-//       order = 'desc',
-//       page = 1,
-//       limit = 10,
-//     } = query;
-
-//     const filter = {};
-
-//     if (keyword) {
-//       filter.name = { $regex: keyword, $options: 'i' };
-//     }
-
-//     if (category) filter.category = category;
-//     if (brand) filter.brand = brand;
-
-//     const sortOptions = {};
-//     sortOptions[sortBy] = order === 'asc' ? 1 : -1;
-
-//     const skip = (parseInt(page) - 1) * parseInt(limit);
-
-//     // Lấy tổng số sản phẩm
-//     const total = await Product.countDocuments(filter);
-
-//     // Lấy danh sách sản phẩm phân trang
-//     const products = await Product.find(filter)
-//       .sort(sortOptions)
-//       .skip(skip)
-//       .limit(parseInt(limit));
-
-//     return { products, total };
-//   } catch (error) {
-//     logger.error("Error retrieving filtered products", { error: error.message });
-//     throw error;
-//   }
-// }
-// /**
-//  * Update a product by ID
-//  * @param {String} productId - The ID of the product to update
-//  * @param {Object} updateData - The product fields to update
-//  * @returns {Promise<Product|null>} The updated product or null if not found
-//  */
-// static async updateProduct(productId, updateData) {
-//   try {
-//     if (!mongoose.Types.ObjectId.isValid(productId)) {
-//       throw new Error("Invalid product ID");
-//     }
-
-//     const updatedProduct = await Product.findByIdAndUpdate(
-//       productId,
-//       { $set: updateData },
-//       { new: true, runValidators: true }
-//     );
-
-//     if (!updatedProduct) {
-//       throw new Error("Product not found");
-//     }
-
-//     logger.info("Product updated successfully", { productId });
-//     return updatedProduct;
-//   } catch (error) {
-//     logger.error("Error updating product", {
-//       productId,
-//       error: error.message,
-//     });
-//     throw error;
-//   }
-// }
-// }
 /**
  * @fileoverview Fixed Product Service
  * @created 2025-06-08
@@ -270,15 +5,9 @@
  * @description Fixed service to match frontend data structure
  */
 
-<<<<<<< HEAD
 import Product from '../models/Product.js';
 import mongoose from 'mongoose';
 import logger from '../utils/logger.js';
-=======
-import Product from "../models/Product.js"
-import mongoose from "mongoose"
-import logger from "../utils/logger.js"
->>>>>>> 6b9ba05f
 
 /**
  * Service class for handling product operations
@@ -291,11 +20,7 @@
    */
   static async createProduct(productData) {
     try {
-<<<<<<< HEAD
       console.log('ProductService.createProduct received:', JSON.stringify(productData, null, 2));
-=======
-      console.log("ProductService.createProduct received:", JSON.stringify(productData, null, 2))
->>>>>>> 6b9ba05f
 
       const {
         name,
@@ -314,7 +39,6 @@
         sales,
         rating,
         isNew, // Add isNew support
-<<<<<<< HEAD
       } = productData;
 
       // FIXED: Only validate truly required fields
@@ -325,30 +49,13 @@
       // FIXED: Validate price structure
       if (!price || typeof price !== 'object' || price.regular === undefined) {
         throw new Error('Invalid price structure');
-=======
-      } = productData
-
-      // FIXED: Only validate truly required fields
-      if (!name || !category || !brand) {
-        throw new Error("Missing required fields: name, category, brand")
-      }
-
-      // FIXED: Validate price structure
-      if (!price || typeof price !== "object" || price.regular === undefined) {
-        throw new Error("Invalid price structure")
->>>>>>> 6b9ba05f
       }
 
       // FIXED: Create product with all frontend fields
       const product = new Product({
         name: name.trim(),
-<<<<<<< HEAD
         summary: summary?.trim() || '', // Use summary from frontend
         description: description?.trim() || '', // Optional description
-=======
-        summary: summary?.trim() || "", // Use summary from frontend
-        description: description?.trim() || "", // Optional description
->>>>>>> 6b9ba05f
         price: {
           regular: Number(price.regular) || 0,
           discountPercent: Number(price.discountPercent) || 0,
@@ -357,11 +64,7 @@
         category,
         brand,
         images: Array.isArray(images) ? images : [], // Handle empty arrays
-<<<<<<< HEAD
         mainImage: mainImage || '', // Add mainImage
-=======
-        mainImage: mainImage || "", // Add mainImage
->>>>>>> 6b9ba05f
         variants: {
           sizes: variants?.sizes || [], // Handle auto-generated variants
           colors: variants?.colors || [],
@@ -373,7 +76,6 @@
         sales: Number(sales) || 0,
         rating: Number(rating) || 0,
         isNew: Boolean(isNew), // Add isNew
-<<<<<<< HEAD
       });
 
       const savedProduct = await product.save();
@@ -387,21 +89,6 @@
         productData: JSON.stringify(productData, null, 2),
       });
       throw error;
-=======
-      })
-
-      const savedProduct = await product.save()
-
-      logger.info("Product created successfully", { productId: savedProduct._id })
-      return savedProduct
-    } catch (error) {
-      logger.error("Error creating product", {
-        error: error.message,
-        stack: error.stack,
-        productData: JSON.stringify(productData, null, 2),
-      })
-      throw error
->>>>>>> 6b9ba05f
     }
   }
 
@@ -413,7 +100,6 @@
    */
   static async updateProduct(productId, updateData) {
     try {
-<<<<<<< HEAD
       console.log('ProductService.updateProduct received:', JSON.stringify(updateData, null, 2));
 
       if (!mongoose.Types.ObjectId.isValid(productId)) {
@@ -430,40 +116,19 @@
         cleanUpdateData.description = updateData.description?.trim() || '';
       if (updateData.brand) cleanUpdateData.brand = updateData.brand;
       if (updateData.category) cleanUpdateData.category = updateData.category;
-=======
-      console.log("ProductService.updateProduct received:", JSON.stringify(updateData, null, 2))
-
-      if (!mongoose.Types.ObjectId.isValid(productId)) {
-        throw new Error("Invalid product ID")
-      }
-
-      // Clean and validate update data
-      const cleanUpdateData = {}
-
-      if (updateData.name) cleanUpdateData.name = updateData.name.trim()
-      if (updateData.summary !== undefined) cleanUpdateData.summary = updateData.summary?.trim() || ""
-      if (updateData.description !== undefined) cleanUpdateData.description = updateData.description?.trim() || ""
-      if (updateData.brand) cleanUpdateData.brand = updateData.brand
-      if (updateData.category) cleanUpdateData.category = updateData.category
->>>>>>> 6b9ba05f
 
       if (updateData.price) {
         cleanUpdateData.price = {
           regular: Number(updateData.price.regular) || 0,
           discountPercent: Number(updateData.price.discountPercent) || 0,
           isOnSale: Boolean(updateData.price.isOnSale),
-<<<<<<< HEAD
         };
-=======
-        }
->>>>>>> 6b9ba05f
       }
 
       if (updateData.variants) {
         cleanUpdateData.variants = {
           sizes: updateData.variants.sizes || [],
           colors: updateData.variants.colors || [],
-<<<<<<< HEAD
         };
       }
 
@@ -486,35 +151,10 @@
       if (updateData.status !== undefined) cleanUpdateData.status = Boolean(updateData.status);
       if (updateData.stock !== undefined) cleanUpdateData.stock = Number(updateData.stock) || 0;
       if (updateData.isNew !== undefined) cleanUpdateData.isNew = Boolean(updateData.isNew);
-=======
-        }
-      }
-
-      if (updateData.inventory !== undefined) {
-        cleanUpdateData.inventory = Array.isArray(updateData.inventory) ? updateData.inventory : []
-      }
-
-      if (updateData.images !== undefined) {
-        cleanUpdateData.images = Array.isArray(updateData.images) ? updateData.images : []
-      }
-
-      if (updateData.mainImage !== undefined) {
-        cleanUpdateData.mainImage = updateData.mainImage || ""
-      }
-
-      if (updateData.tags !== undefined) {
-        cleanUpdateData.tags = Array.isArray(updateData.tags) ? updateData.tags : []
-      }
-
-      if (updateData.status !== undefined) cleanUpdateData.status = Boolean(updateData.status)
-      if (updateData.stock !== undefined) cleanUpdateData.stock = Number(updateData.stock) || 0
-      if (updateData.isNew !== undefined) cleanUpdateData.isNew = Boolean(updateData.isNew)
->>>>>>> 6b9ba05f
 
       const updatedProduct = await Product.findByIdAndUpdate(
         productId,
         { $set: cleanUpdateData },
-<<<<<<< HEAD
         { new: true, runValidators: true }
       );
 
@@ -526,30 +166,12 @@
       return updatedProduct;
     } catch (error) {
       logger.error('Error updating product', {
-=======
-        { new: true, runValidators: true },
-      )
-
-      if (!updatedProduct) {
-        throw new Error("Product not found")
-      }
-
-      logger.info("Product updated successfully", { productId })
-      return updatedProduct
-    } catch (error) {
-      logger.error("Error updating product", {
->>>>>>> 6b9ba05f
         productId,
         error: error.message,
         stack: error.stack,
         updateData: JSON.stringify(updateData, null, 2),
-<<<<<<< HEAD
-      });
-      throw error;
-=======
-      })
-      throw error
->>>>>>> 6b9ba05f
+      });
+      throw error;
     }
   }
 
@@ -563,36 +185,23 @@
       const results = {
         success: [],
         failed: [],
-      }
+      };
 
       for (const productData of productsData) {
         try {
           // Use the same validation as createProduct
           if (!productData.name || !productData.brand || !productData.category) {
-<<<<<<< HEAD
             throw new Error('Missing required fields: name, brand, category');
           }
 
           if (!productData.price || typeof productData.price !== 'object') {
             throw new Error('Invalid price structure');
-=======
-            throw new Error("Missing required fields: name, brand, category")
-          }
-
-          if (!productData.price || typeof productData.price !== "object") {
-            throw new Error("Invalid price structure")
->>>>>>> 6b9ba05f
           }
 
           const newProduct = new Product({
             name: productData.name.trim(),
-<<<<<<< HEAD
             summary: productData.summary?.trim() || '',
             description: productData.description?.trim() || '',
-=======
-            summary: productData.summary?.trim() || "",
-            description: productData.description?.trim() || "",
->>>>>>> 6b9ba05f
             price: {
               regular: Number(productData.price.regular) || 0,
               discountPercent: Number(productData.price.discountPercent) || 0,
@@ -601,11 +210,7 @@
             category: productData.category,
             brand: productData.brand,
             images: Array.isArray(productData.images) ? productData.images : [],
-<<<<<<< HEAD
             mainImage: productData.mainImage || '',
-=======
-            mainImage: productData.mainImage || "",
->>>>>>> 6b9ba05f
             variants: {
               sizes: productData.variants?.sizes || [],
               colors: productData.variants?.colors || [],
@@ -617,39 +222,27 @@
             sales: Number(productData.sales) || 0,
             rating: Number(productData.rating) || 0,
             isNew: Boolean(productData.isNew),
-<<<<<<< HEAD
           });
 
           const savedProduct = await newProduct.save();
           results.success.push(savedProduct);
-=======
-          })
-
-          const savedProduct = await newProduct.save()
-          results.success.push(savedProduct)
->>>>>>> 6b9ba05f
         } catch (error) {
           results.failed.push({
             data: productData,
             error: error.message,
-          })
+          });
         }
       }
 
       logger.info('Bulk product creation completed', {
         successful: results.success.length,
         failed: results.failed.length,
-      })
-
-      return results
-    } catch (error) {
-<<<<<<< HEAD
+      });
+
+      return results;
+    } catch (error) {
       logger.error('Error in bulk product creation', { error: error.message });
       throw error;
-=======
-      logger.error("Error in bulk product creation", { error: error.message })
-      throw error
->>>>>>> 6b9ba05f
     }
   }
 
@@ -661,7 +254,6 @@
   static async deleteProduct(productId) {
     try {
       if (!mongoose.Types.ObjectId.isValid(productId)) {
-<<<<<<< HEAD
         throw new Error('Invalid product ID');
       }
 
@@ -675,21 +267,6 @@
     } catch (error) {
       logger.error('Error deleting product', { error: error.message });
       throw error;
-=======
-        throw new Error("Invalid product ID")
-      }
-
-      const deletedProduct = await Product.findByIdAndDelete(productId)
-      if (!deletedProduct) {
-        throw new Error("Product not found")
-      }
-
-      logger.info("Product deleted successfully", { productId })
-      return deletedProduct
-    } catch (error) {
-      logger.error("Error deleting product", { error: error.message })
-      throw error
->>>>>>> 6b9ba05f
     }
   }
 
@@ -701,7 +278,6 @@
   static async getProductById(productId) {
     try {
       if (!mongoose.Types.ObjectId.isValid(productId)) {
-<<<<<<< HEAD
         throw new Error('Invalid product ID');
       }
 
@@ -713,19 +289,6 @@
         error: error.message,
       });
       throw error;
-=======
-        throw new Error("Invalid product ID")
-      }
-
-      const product = await Product.findById(productId).populate("category")
-      return product
-    } catch (error) {
-      logger.error("Error retrieving product by ID", {
-        productId,
-        error: error.message,
-      })
-      throw error
->>>>>>> 6b9ba05f
     }
   }
 
@@ -736,15 +299,10 @@
    */
   static async getAllProducts(query = {}) {
     try {
-<<<<<<< HEAD
       const {
         keyword = '',
         category,
         brand,
-        size,
-        color,
-        minPrice,
-        maxPrice,
         sortBy = 'createdAt',
         order = 'desc',
         page = 1,
@@ -753,7 +311,6 @@
 
       const filter = {};
 
-      // 🔎 Fulltext search
       if (keyword) {
         filter.$or = [
           { name: { $regex: keyword, $options: 'i' } },
@@ -762,79 +319,28 @@
         ];
       }
 
-      // 📁 Category & brand
       if (category) filter.category = category;
       if (brand) filter.brand = brand;
 
-      // 🎨 Size & Color in inventory array
-      if (size || color) {
-        filter.inventory = { $elemMatch: {} };
-        if (size) filter.inventory.$elemMatch.size = Number(size);
-        if (color) filter.inventory.$elemMatch.color = color;
-      }
-
-      // 💰 Price range (applied to regular price)
-      if (minPrice || maxPrice) {
-        filter['price.regular'] = {};
-        if (minPrice) filter['price.regular'].$gte = Number(minPrice);
-        if (maxPrice) filter['price.regular'].$lte = Number(maxPrice);
-      }
-
-      // 🧭 Sort
       const sortOptions = {};
       sortOptions[sortBy] = order === 'asc' ? 1 : -1;
 
-      // 📄 Pagination
-      const skip = (parseInt(page) - 1) * parseInt(limit);
-
-      // 🧾 Query
+      const skip = (Number.parseInt(page) - 1) * Number.parseInt(limit);
+
+      // Get total count
       const total = await Product.countDocuments(filter);
+
+      // Get paginated products
       const products = await Product.find(filter)
         .populate('category')
         .sort(sortOptions)
         .skip(skip)
-        .limit(parseInt(limit));
+        .limit(Number.parseInt(limit));
 
       return { products, total };
     } catch (error) {
       logger.error('Error retrieving filtered products', { error: error.message });
       throw error;
-=======
-      const { keyword = "", category, brand, sortBy = "createdAt", order = "desc", page = 1, limit = 10 } = query
-
-      const filter = {}
-
-      if (keyword) {
-        filter.$or = [
-          { name: { $regex: keyword, $options: "i" } },
-          { summary: { $regex: keyword, $options: "i" } },
-          { description: { $regex: keyword, $options: "i" } },
-        ]
-      }
-
-      if (category) filter.category = category
-      if (brand) filter.brand = brand
-
-      const sortOptions = {}
-      sortOptions[sortBy] = order === "asc" ? 1 : -1
-
-      const skip = (Number.parseInt(page) - 1) * Number.parseInt(limit)
-
-      // Get total count
-      const total = await Product.countDocuments(filter)
-
-      // Get paginated products
-      const products = await Product.find(filter)
-        .populate("category")
-        .sort(sortOptions)
-        .skip(skip)
-        .limit(Number.parseInt(limit))
-
-      return { products, total }
-    } catch (error) {
-      logger.error("Error retrieving filtered products", { error: error.message })
-      throw error
->>>>>>> 6b9ba05f
     }
   }
 }