--- conflicted
+++ resolved
@@ -314,39 +314,12 @@
     const filter = {};
     if (brand) filter.brand = brand;
     if (category) filter.category = category;
-<<<<<<< HEAD
     if (size) filter['variants.sizes'] = { $in: [size] };
     if (color) filter['variants.colors'] = { $in: [color] };
     if (minPrice) filter['price.regular'] = { $gte: minPrice };
     if (maxPrice) filter['price.regular'] = { $lte: maxPrice };
     if (isNew !== undefined) filter.isNew = isNew;
 
-=======
-    if (isNew) filter.isNew = true;
-    if (size) {
-      filter.$or = [
-        { 'variants.sizes': { $in: [Number(size)] } },
-        { 'inventory.size': Number(size) },
-      ];
-    }
-    if (color) {
-      if (filter.$or) {
-        const existingOr = filter.$or;
-        filter.$and = [
-          { $or: existingOr },
-          { $or: [{ 'variants.colors': { $in: [color] } }, { 'inventory.color': color }] },
-        ];
-        delete filter.$or;
-      } else {
-        filter.$or = [{ 'variants.colors': { $in: [color] } }, { 'inventory.color': color }];
-      }
-    }
-    if (minPrice || maxPrice) {
-      filter['price.regular'] = {};
-      if (minPrice) filter['price.regular'].$gte = minPrice;
-      if (maxPrice) filter['price.regular'].$lte = maxPrice;
-    }
->>>>>>> e3868afb
     const sortOptions = { [sortBy]: order === 'asc' ? 1 : -1 };
     const skip = (page - 1) * limit;
     console.log('Product filter:', JSON.stringify(filter, null, 2));
