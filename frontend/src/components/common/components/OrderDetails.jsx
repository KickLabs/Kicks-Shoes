--- conflicted
+++ resolved
@@ -29,10 +29,7 @@
 import { useLocation } from 'react-router-dom';
 import axiosInstance from '@/services/axiosInstance';
 import FeedbackModal from './Feedback';
-<<<<<<< HEAD
-=======
 import { formatPrice } from '../../../utils/StringFormat';
->>>>>>> bac0d2ad
 
 const { Option } = Select;
 
@@ -85,7 +82,6 @@
       dataIndex: 'sizeColor',
       key: 'sizeColor',
       render: (_, r) => `${r.size} / ${r.color}`,
-<<<<<<< HEAD
     },
     { title: 'Quantity', dataIndex: 'quantity', key: 'quantity' },
     { title: 'Total', dataIndex: 'subtotal', key: 'subtotal', render: v => `$${v?.toFixed(2)}` },
@@ -113,8 +109,6 @@
           </Button>
         );
       },
-=======
->>>>>>> bac0d2ad
     },
     { title: 'Quantity', dataIndex: 'quantity', key: 'quantity' },
     { title: 'Total', dataIndex: 'subtotal', key: 'subtotal', render: v => formatPrice(v || 0) },
@@ -675,11 +669,7 @@
               <div className="order-details-products-title">Products</div>
               <Table
                 columns={columns}
-<<<<<<< HEAD
-                dataSource={order.items.map((it, i) => ({ ...it, key: i }))}
-=======
                 dataSource={(order.items || []).map((it, i) => ({ ...it, key: i }))}
->>>>>>> bac0d2ad
                 pagination={false}
               />
             </div>
