import { ConfigProvider } from "antd";
import { Outlet } from "react-router-dom";

function App() {
  return (
    <ConfigProvider
      theme={{
        components: {
          Menu: {
            itemSelectedColor: "white",
            itemSelectedBg: "#4A69E2",
          },
          Button: {
            defaultBg: "#ffffff",
            defaultColor: "#000000",
            defaultBorderColor: "#000000",
            defaultHoverBg: "#000000",
            defaultHoverColor: "#ffffff",
            defaultHoverBorderColor: "#000000",
            defaultActiveBg: "#000000",
            defaultActiveColor: "#ffffff",
            defaultActiveBorderColor: "#000000",
            defaultFocusColor: "#000000",
            outline: "none",
            outlineWidth: 0,
            defaultShadow: "none",
          },
<<<<<<< HEAD
=======
          Pagination: {
            itemSize: 38,
          },
>>>>>>> 06b34883
        },
      }}
    >
      <div>
        {/* Có thể thêm header/sidebar ở đây nếu muốn */}
        <Outlet />
      </div>
    </ConfigProvider>
  );
}

export default App;<|MERGE_RESOLUTION|>--- conflicted
+++ resolved
@@ -25,17 +25,13 @@
             outlineWidth: 0,
             defaultShadow: "none",
           },
-<<<<<<< HEAD
-=======
           Pagination: {
             itemSize: 38,
           },
->>>>>>> 06b34883
         },
       }}
     >
       <div>
-        {/* Có thể thêm header/sidebar ở đây nếu muốn */}
         <Outlet />
       </div>
     </ConfigProvider>
