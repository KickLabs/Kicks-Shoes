import React, { useState, useEffect } from 'react';
import { Pagination, Button, Spin, Alert, Avatar } from 'antd';
import { FaStar } from 'react-icons/fa';
import axiosInstance from '@/services/axiosInstance';
import './CommentSection.css';

const CommentSection = ({ productId }) => {
  const [comments, setComments] = useState([]);
  const [filterRating, setFilterRating] = useState(null);
  const [currentPage, setCurrentPage] = useState(1);
  const [loading, setLoading] = useState(true);
  const [error, setError] = useState(null);
  const pageSize = 5;

  // Fetch real feedbacks for this product
  useEffect(() => {
    if (!productId) return;
    setLoading(true);
    axiosInstance
      .get(`/feedback?product=${productId}`)
      .then(res => setComments(res.data.data || []))
      .catch(err => {
        console.error('Fetch comments error:', err);
        setError('Failed to load reviews');
      })
      .finally(() => setLoading(false));
  }, [productId]);

  const filtered = filterRating ? comments.filter(c => c.rating === filterRating) : comments;
<<<<<<< HEAD

  const paged = filtered.slice((currentPage - 1) * pageSize, currentPage * pageSize);

=======

  const paged = filtered.slice((currentPage - 1) * pageSize, currentPage * pageSize);

>>>>>>> bac0d2ad
  const renderStars = n =>
    Array.from({ length: n }).map((_, i) => (
      <FaStar key={i} style={{ color: '#fadb14', marginRight: 2 }} />
    ));

  if (loading) return <Spin />;
  if (error) return <Alert type="error" message={error} />;

  return (
    <div className="comment-section">
      <h3>Product reviews</h3>

      <div className="comment-filter">
        <Button
          type={!filterRating ? 'default' : 'default'}
          onClick={() => {
            setFilterRating(null);
            setCurrentPage(1);
          }}
        >
          All
        </Button>
        {[5, 4, 3, 2, 1].map(star => (
          <Button
            key={star}
<<<<<<< HEAD
            type={filterRating === star ? 'primary' : 'default'}
=======
            type={filterRating === star ? 'default' : 'default'}
>>>>>>> bac0d2ad
            onClick={() => {
              setFilterRating(star);
              setCurrentPage(1);
            }}
          >
            {star} star
          </Button>
        ))}
      </div>

      {paged.map(c => (
        <div key={c._id} className="comment-item">
          <div className="comment-header" style={{ display: 'flex', alignItems: 'center', gap: 8 }}>
            <Avatar src={c.user?.avatar} />
            <strong>{c.user?.fullName || 'Anonymous'}</strong>
            <span className="comment-time">{new Date(c.createdAt).toLocaleString()}</span>
          </div>
          <div className="comment-rating">{renderStars(c.rating)}</div>
          <p className="comment-content">{c.comment}</p>
          {c.images?.length > 0 && (
            <div className="comment-images">
              {c.images.map((url, i) => (
                <img key={i} src={url} alt={`Review ${i}`} />
              ))}
            </div>
          )}
        </div>
      ))}

      <div className="pagination-wrapper">
        <Pagination
          current={currentPage}
          pageSize={pageSize}
          total={filtered.length}
          onChange={page => setCurrentPage(page)}
          showSizeChanger={false}
        />
      </div>
    </div>
  );
};

export default CommentSection;<|MERGE_RESOLUTION|>--- conflicted
+++ resolved
@@ -27,15 +27,9 @@
   }, [productId]);
 
   const filtered = filterRating ? comments.filter(c => c.rating === filterRating) : comments;
-<<<<<<< HEAD
 
   const paged = filtered.slice((currentPage - 1) * pageSize, currentPage * pageSize);
 
-=======
-
-  const paged = filtered.slice((currentPage - 1) * pageSize, currentPage * pageSize);
-
->>>>>>> bac0d2ad
   const renderStars = n =>
     Array.from({ length: n }).map((_, i) => (
       <FaStar key={i} style={{ color: '#fadb14', marginRight: 2 }} />
@@ -61,11 +55,7 @@
         {[5, 4, 3, 2, 1].map(star => (
           <Button
             key={star}
-<<<<<<< HEAD
-            type={filterRating === star ? 'primary' : 'default'}
-=======
             type={filterRating === star ? 'default' : 'default'}
->>>>>>> bac0d2ad
             onClick={() => {
               setFilterRating(star);
               setCurrentPage(1);
