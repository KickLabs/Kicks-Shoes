<<<<<<< HEAD
import { useState, useEffect } from 'react';
=======
import { useState } from 'react';
>>>>>>> 0fc1eafb
import { Button, Typography, Modal, message } from 'antd';
import { formatPrice } from '../../../../utils/StringFormat';
import './ProductInfoSection.css';
import SizePanel from './SizePanel';
import { HeartOutlined } from '@ant-design/icons';
import { useSelector, useDispatch } from 'react-redux';
import { addOrUpdateCartItem } from '../../cart/cartService';

const { Paragraph } = Typography;

const ProductInfoSection = ({ product, selectedColor, setSelectedColor }) => {
  const dispatch = useDispatch();
  const [isModalOpen, setIsModalOpen] = useState(false);
  const [selectedSize, setSelectedSize] = useState(null);

  const handleAddCart = async () => {
    try {
      // Check if size is selected
      if (!selectedSize) {
        message.error('Please select a size before adding to cart');
        return;
      }

      // Check if color is selected
      if (!selectedColor) {
        message.error('Please select a color before adding to cart');
        return;
      }

      // Check if the selected size and color combination is available
      const inventoryItem = product.inventory.find(
        item => item.size === selectedSize && item.color === selectedColor
      );

      if (!inventoryItem || inventoryItem.quantity === 0) {
        message.error('This size and color combination is not available');
        return;
      }

      await dispatch(
        addOrUpdateCartItem({
          productId: product._id,
          quantity: 1,
          size: selectedSize,
          color: selectedColor,
          price: product.price.regular,
        })
      ).unwrap();
      message.success('Added to cart successfully!');
    } catch (error) {
      console.error('Lỗi khi thêm vào giỏ hàng:', error);
      message.error('Failed to add to cart.');
    }
  };

  // Fallback cho product.variants
  const safeVariants =
    product.variants &&
    Array.isArray(product.variants.colors) &&
    Array.isArray(product.variants.sizes)
      ? product.variants
      : { colors: [], sizes: [] };

  // Nếu không có inventory hoặc inventory rỗng, render toàn bộ màu/size từ variants
  const hasInventory = Array.isArray(product.inventory) && product.inventory.length > 0;

  // Lọc danh sách màu chỉ lấy màu có tồn kho nếu có inventory, ngược lại lấy toàn bộ từ variants
  const availableColors = hasInventory
    ? (safeVariants.colors || []).filter(color =>
        product.inventory.some(item => item.color === color && item.quantity > 0)
      )
    : safeVariants.colors || [];
  const noColorAvailable = availableColors.length === 0;

  // HEX mã màu
  const colorHexMap = {
    Black: '#000000',
    White: '#FFFFFF',
    Red: '#FF0000',
    Blue: '#0000FF',
    Green: '#008000',
    Yellow: '#FFFF00',
    Gray: '#808080',
    Brown: '#A52A2A',
    Navy: '#000080',
    Pink: '#FFC0CB',
  };

  // Màu từ availableColors
  const colorOptions = availableColors.map(color => ({
    value: color,
    hex: colorHexMap[color] || '#CCCCCC',
  }));

  // Inventory theo màu đang chọn
  const colorInventory = hasInventory
    ? product.inventory.filter(item => item.color === selectedColor)
    : [];
  // Các size còn hàng với quantity > 0 nếu có inventory, ngược lại lấy toàn bộ từ variants
  const availableSizes = hasInventory
    ? Array.from(new Set(colorInventory.filter(i => i.quantity > 0).map(i => i.size)))
    : safeVariants.sizes || [];
  // Chuẩn hóa danh sách size (30-50)
  const allSizes = hasInventory
    ? [30, 31, 32, 33, 34, 35, 36, 37, 38, 39, 40, 41, 42, 43, 44, 45, 46, 47, 48, 49, 50]
    : safeVariants.sizes || [];
  // Dữ liệu size cho SizePanel (disable nếu không có hàng)
  const sizeData = hasInventory
    ? allSizes.map(size => {
        const inventoryEntry = colorInventory.find(item => item.size === size);
        return {
          value: size,
          disabled: !inventoryEntry || inventoryEntry.quantity === 0,
        };
      })
    : allSizes.map(size => ({ value: size, disabled: false }));
  // Nếu không có size khả dụng
  const noSizeAvailable = availableSizes.length === 0;

  // Log dữ liệu đầu vào để debug
  console.log('product.variants:', product.variants);

  // Nếu selectedColor không hợp lệ, tự động set lại
  useEffect(() => {
    if (
      (!selectedColor || !availableColors.includes(selectedColor)) &&
      availableColors.length > 0
    ) {
      setSelectedColor(availableColors[0]);
    }
  }, [availableColors, selectedColor, setSelectedColor]);

  return (
    <div className="product-info">
      {/* Badges */}
      <div className="product-tags">
        {product.isNew && <div className="product-card__badge new-badge">New</div>}
        {product.price.isOnSale && (
          <div
            style={{ backgroundColor: '#FFA52F', width: '70px' }}
            className="product-card__badge"
          >
            {product.price.discountPercent}% off
          </div>
        )}
      </div>

      {/* Name + Price */}
      <h1 style={{ fontSize: '2.5em', fontWeight: 600 }} className="product-name">
        {product.name}
      </h1>
      <h2 style={{ fontSize: '2em', fontWeight: 600, color: '#4A69E2' }} className="product-price">
        {product.price.isOnSale
          ? formatPrice(product.price.regular * (1 - product.price.discountPercent / 100))
          : formatPrice(product.price.regular)}
      </h2>

      {/* Color Selector */}
      <div className="variant-block">
        <h3 className="variant-label">Color</h3>
        <div className="color-options">
          {noColorAvailable ? (
            <span style={{ color: 'red' }}>Không có màu khả dụng</span>
          ) : (
            colorOptions.map(color => (
              <div
                key={color.value}
                className={`color-swatch ${selectedColor === color.value ? 'active' : ''}`}
                style={{ backgroundColor: color.hex }}
                title={color.value}
                onClick={() => {
                  setSelectedColor(color.value);
                  setSelectedSize(null); // reset size khi đổi màu
                }}
              />
            ))
          )}
        </div>
      </div>

      {/* Size Selector */}
      <div className="variant-block">
        <div className="size-header">
          <h3 className="variant-label">Size</h3>
          <h4
            className="variant-label"
            style={{
              marginRight: 40,
              cursor: 'pointer',
              textDecorationLine: 'underline',
              fontWeight: 500,
            }}
            onClick={() => setIsModalOpen(true)}
          >
            Size Chart
          </h4>
        </div>
        {noSizeAvailable ? (
          <span style={{ color: 'red' }}>Không có size khả dụng cho màu này</span>
        ) : (
          <SizePanel sizes={sizeData} selectedSize={selectedSize} onSizeSelect={setSelectedSize} />
        )}
      </div>

      <Modal
        title="Size Chart"
        open={isModalOpen}
        footer={null}
        onCancel={() => setIsModalOpen(false)}
      >
        <img
          src="https://cdn.shopify.com/s/files/1/0250/7640/4884/files/men-size-chart.jpg"
          alt="Size Chart"
          style={{ width: '100%', borderRadius: 8 }}
        />
      </Modal>

      {/* Buttons */}
      <div className="product-actions">
        <div className="top-actions">
          <Button onClick={() => handleAddCart()} size="large" className="cart-btn">
            ADD TO CART
          </Button>
          <button className="icon-btn">
            <HeartOutlined />
          </button>
        </div>
        <Button size="large" className="buy-now-btn">
          BUY IT NOW
        </Button>
      </div>

      {/* Description */}
      <div className="product-description">
        <h4 type="secondary" className="summary-text">
          {product.summary}
        </h4>
        <ul className="benefit-list">
          <li>{product.description}</li>
          <li>{product.brand}</li>
        </ul>
      </div>
    </div>
  );
};

export default ProductInfoSection;<|MERGE_RESOLUTION|>--- conflicted
+++ resolved
@@ -1,8 +1,4 @@
-<<<<<<< HEAD
 import { useState, useEffect } from 'react';
-=======
-import { useState } from 'react';
->>>>>>> 0fc1eafb
 import { Button, Typography, Modal, message } from 'antd';
 import { formatPrice } from '../../../../utils/StringFormat';
 import './ProductInfoSection.css';
@@ -165,7 +161,7 @@
         <h3 className="variant-label">Color</h3>
         <div className="color-options">
           {noColorAvailable ? (
-            <span style={{ color: 'red' }}>Không có màu khả dụng</span>
+            <span style={{ color: 'red' }}>No color available</span>
           ) : (
             colorOptions.map(color => (
               <div
@@ -201,7 +197,7 @@
           </h4>
         </div>
         {noSizeAvailable ? (
-          <span style={{ color: 'red' }}>Không có size khả dụng cho màu này</span>
+          <span style={{ color: 'red' }}>No size available for this color</span>
         ) : (
           <SizePanel sizes={sizeData} selectedSize={selectedSize} onSizeSelect={setSelectedSize} />
         )}
