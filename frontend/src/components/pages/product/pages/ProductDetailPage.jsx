--- conflicted
+++ resolved
@@ -21,11 +21,7 @@
         const response = await axios.get(`/api/products/public/${id}`);
         setProduct(response.data.data);
       } catch (err) {
-<<<<<<< HEAD
-        setError(err?.response?.data?.message || 'Không thể tải sản phẩm');
-=======
         setError(err?.response?.data?.message || 'No product found');
->>>>>>> 2848ab24
       } finally {
         setLoading(false);
       }
@@ -42,11 +38,7 @@
 
   if (loading) return <Spin size="large" />;
   if (error) return <Alert type="error" message={error} />;
-<<<<<<< HEAD
-  if (!product) return <div>Product is not exist</div>;
-=======
   if (!product) return <div>Product not found</div>;
->>>>>>> 2848ab24
 
   return (
     <div className="product-detail-container">
