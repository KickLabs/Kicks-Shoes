import { useState, useEffect } from 'react';
import { Form, Typography, Button, message, Radio } from 'antd';
import ContactDetails from './ContactDetails';
import ShippingAddress from './ShippingAddress';
import DeliveryOptions from './DeliveryOptions';
import orderService from '../../../../services/orderService';
<<<<<<< HEAD
import VNPayService from '../../../../services/vnpayService';
=======
>>>>>>> 40939352
import { useAuth } from '../../../../contexts/AuthContext';
import { useNavigate } from 'react-router-dom';

const { Text } = Typography;

function splitFullName(fullName = '') {
  const parts = fullName.trim().split(' ');
  if (parts.length === 1) return { firstName: parts[0], lastName: '' };
  return {
    firstName: parts.slice(0, -1).join(' '),
    lastName: parts.slice(-1).join(' '),
  };
}

export default function CheckoutForm({
  deliveryMethod,
  setDeliveryMethod,
  products,
  subtotal,
  deliveryCost,
  discount,
  tax,
  total,
  notes,
<<<<<<< HEAD
  setNotes,
  paymentMethod,
  setPaymentMethod,
=======
>>>>>>> 40939352
}) {
  const [form] = Form.useForm();
  const [shippingForm] = Form.useForm();
  const [loading, setLoading] = useState(false);
<<<<<<< HEAD
=======
  const [paymentMethod, setPaymentMethod] = useState('cash_on_delivery');
>>>>>>> 40939352
  const { user } = useAuth();
  const navigate = useNavigate();

  useEffect(() => {
    if (user) {
      form.setFieldsValue({ email: user.email });
      let firstName = user.firstName || '';
      let lastName = user.lastName || '';
      if ((!firstName || !lastName) && user.fullName) {
        const split = splitFullName(user.fullName);
        firstName = split.firstName;
        lastName = split.lastName;
      }
      shippingForm.setFieldsValue({
        firstName,
        lastName,
        address: user.address || '',
        phone: user.phone || '',
      });
    }
<<<<<<< HEAD

    // Check for existing pending order
    const pendingOrder = localStorage.getItem('pendingOrder');
    if (pendingOrder) {
      try {
        const { orderData } = JSON.parse(pendingOrder);
        // Pre-fill form with existing order data if available
        if (orderData) {
          // You can pre-fill form fields here if needed
          console.log('Found pending order:', orderData);
        }
      } catch (error) {
        console.error('Error parsing pending order:', error);
        localStorage.removeItem('pendingOrder');
      }
    }
  }, [user]);

  const validateForm = () => {
    const email = form.getFieldValue('email');
    const shippingValues = shippingForm.getFieldsValue();

    if (!email || !/^[\w-.]+@([\w-]+\.)+[\w-]{2,4}$/.test(email)) {
      message.error('Please enter a valid email address.');
      return false;
    }
    if (!shippingValues.firstName || !shippingValues.lastName) {
      message.error('Please enter your full name.');
      return false;
    }
    if (!shippingValues.address) {
      message.error('Please enter your shipping address.');
      return false;
    }
    if (!shippingValues.phone || !/^\d{9,15}$/.test(shippingValues.phone)) {
      message.error('Please enter a valid phone number.');
      return false;
    }
    if (!paymentMethod) {
      message.error('Please select a payment method.');
      return false;
    }
    return true;
  };

  const prepareOrderData = () => {
    const orderProducts = (products || []).map(p => ({
      id: p.id,
      quantity: p.quantity || 1,
      price:
        p.price?.isOnSale && p.price?.discountPercent
          ? Number((p.price.regular * (1 - p.price.discountPercent / 100)).toFixed(2))
          : Number(p.price?.regular || p.price),
      size: p.size,
      color: p.color,
    }));

    const subtotalNum = orderProducts.reduce((sum, p) => sum + p.price * p.quantity, 0);
    const deliveryCostNum = Number(deliveryCost);
    const taxNum = Number(tax);
    const discountNum = Number(discount);
    const totalNum = subtotalNum + deliveryCostNum + taxNum - discountNum;

    if ([subtotalNum, totalNum, deliveryCostNum, taxNum, discountNum].some(v => isNaN(v))) {
      throw new Error('Invalid number value');
    }

    const shippingValues = shippingForm.getFieldsValue();
    const shippingAddress =
      `${shippingValues.firstName || ''} ${shippingValues.lastName || ''}, ${shippingValues.address || ''}, ${shippingValues.phone || ''}`.trim();

    return {
      products: orderProducts,
      subtotal: subtotalNum,
      totalPrice: totalNum,
      totalAmount: totalNum,
      paymentMethod,
      shippingAddress,
      shippingMethod: deliveryMethod,
      shippingCost: deliveryCostNum,
      tax: taxNum,
      discount: discountNum,
      notes: notes || '',
    };
  };

  const handlePaymentMethodChange = method => {
    setPaymentMethod(method);
  };

  const clearPendingOrder = () => {
    localStorage.removeItem('pendingOrder');
    message.info('Previous order cleared. You can create a new order.');
  };

  const getButtonText = () => {
    const pendingOrder = localStorage.getItem('pendingOrder');
    if (pendingOrder && paymentMethod === 'vnpay') {
      return 'RETRY VNPAY PAYMENT';
    }
    if (paymentMethod === 'vnpay') {
      return 'PAY WITH VNPAY';
    }
    if (paymentMethod === 'cash_on_delivery') {
      return 'PLACE ORDER (CASH ON DELIVERY)';
    }
    return 'REVIEW AND PAY';
  };

  const handleVNPayPayment = async () => {
    try {
      setLoading(true);

      // Check if user is authenticated
      if (!user) {
        message.error('Please login to continue with payment');
        return;
      }

      // Check for existing pending order
      const existingPendingOrder = localStorage.getItem('pendingOrder');
      let orderId;
      let orderData;

      if (existingPendingOrder) {
        try {
          const parsed = JSON.parse(existingPendingOrder);
          orderId = parsed.orderId;
          orderData = parsed.orderData;
        } catch (error) {
          console.error('Error parsing existing pending order:', error);
          localStorage.removeItem('pendingOrder');
        }
      }

      // If no existing order, create new one
      if (!orderId) {
        // Prepare order data with pending status
        orderData = prepareOrderData();
        orderData.status = 'pending';
        orderData.paymentStatus = 'pending';

        // Create order first with pending status
        const orderResponse = await orderService.createOrder(orderData);
        if (orderResponse.success === false) {
          throw new Error(orderResponse.message || 'Failed to create order');
        }
        const createdOrder = orderResponse.data || orderResponse;
        orderId = createdOrder._id; // Always use _id
        if (!orderId) {
          throw new Error('Order created but no ID returned');
        }
      }

      // Create payment data for VNPay
      const paymentData = {
        amount: total,
        orderId: orderId, // Use the created order _id
        orderInfo: `Payment for order ${orderId} - ${products.length} items`,
        returnUrl: `${window.location.origin}/payment/return`,
        ipAddr: '127.0.0.1', // In production, get real IP
      };

      // Call VNPay service to create payment
      const response = await VNPayService.createPayment(paymentData);

      if (response.success && response.data.paymentUrl) {
        // Store order info for payment return page
        localStorage.setItem(
          'pendingOrder',
          JSON.stringify({
            orderId,
            orderData,
            txnRef: orderId, // Always use _id as txnRef
            paymentUrl: response.data.paymentUrl,
          })
        );

        // Redirect to VNPay payment page
        VNPayService.redirectToPayment(response.data.paymentUrl);
      } else {
        message.error('Failed to create payment. Please try again.');
      }
    } catch (error) {
      console.error('VNPay payment error:', error);
      message.error('Payment initialization failed. Please try again.');
    } finally {
      setLoading(false);
    }
  };

  const handleCashOnDelivery = async orderData => {
    try {
      setLoading(true);

      // For COD, set payment status as 'paid' since customer will pay on delivery
      const codOrderData = {
        ...orderData,
        paymentStatus: 'paid',
        status: 'processing',
        paymentMethod: 'cash_on_delivery',
        paymentDate: new Date().toISOString(),
      };

      const result = await orderService.createOrder(codOrderData);

      if (result.success) {
        message.success('Order created successfully! Payment will be collected on delivery.');
        navigate('/account/orders');
      } else {
        throw new Error(result.message || 'Failed to create order');
      }
=======
  }, [user]);

  const handleSubmit = async () => {
    try {
      const email = form.getFieldValue('email');
      const shippingValues = shippingForm.getFieldsValue();
      if (!email || !/^[\w-.]+@([\w-]+\.)+[\w-]{2,4}$/.test(email)) {
        message.error('Please enter a valid email address.');
        return;
      }
      if (!shippingValues.firstName || !shippingValues.lastName) {
        message.error('Please enter your full name.');
        return;
      }
      if (!shippingValues.address) {
        message.error('Please enter your shipping address.');
        return;
      }
      if (!shippingValues.phone || !/^\d{9,15}$/.test(shippingValues.phone)) {
        message.error('Please enter a valid phone number.');
        return;
      }
      if (!paymentMethod) {
        message.error('Please select a payment method.');
        return;
      }
      const orderProducts = (products || []).map(p => ({
        id: p.id,
        quantity: p.quantity || 1,
        price:
          p.price?.isOnSale && p.price?.discountPercent
            ? Number((p.price.regular * (1 - p.price.discountPercent / 100)).toFixed(2))
            : Number(p.price?.regular || p.price),
        size: p.size,
        color: p.color,
      }));
      const subtotalNum = orderProducts.reduce((sum, p) => sum + p.price * p.quantity, 0);
      const deliveryCostNum = Number(deliveryCost);
      const taxNum = Number(tax);
      const discountNum = Number(discount);
      const totalNum = subtotalNum + deliveryCostNum + taxNum - discountNum;
      if ([subtotalNum, totalNum, deliveryCostNum, taxNum, discountNum].some(v => isNaN(v))) {
        message.error('Invalid number value');
        return;
      }
      const shippingAddress =
        `${shippingValues.firstName || ''} ${shippingValues.lastName || ''}, ${shippingValues.address || ''}, ${shippingValues.phone || ''}`.trim();
      const orderData = {
        products: orderProducts,
        subtotal: subtotalNum,
        totalPrice: totalNum,
        totalAmount: totalNum,
        paymentMethod,
        shippingAddress,
        shippingMethod: deliveryMethod,
        shippingCost: deliveryCostNum,
        tax: taxNum,
        discount: discountNum,
        notes: notes || '',
      };
      console.log('orderData:', orderData);
      setLoading(true);
      await orderService.createOrder(orderData);
      message.success('Order created successfully');
      navigate('/account/orders');
>>>>>>> 40939352
    } catch (err) {
      let errorMsg = 'Order creation failed';
      if (err?.response?.data?.message) {
        errorMsg = err.response.data.message;
      } else if (err?.response?.data?.errors) {
        errorMsg = err.response.data.errors.map(e => e.msg || e.message || e).join(', ');
      } else if (err?.message) {
        errorMsg = err.message;
      }
      message.error(errorMsg);
    } finally {
      setLoading(false);
    }
  };
<<<<<<< HEAD

  const handleSubmit = async e => {
    e.preventDefault();

    if (!validateForm()) {
      return;
    }

    // Check if user is authenticated
    if (!user) {
      message.error('Please login to continue with payment');
      return;
    }

    setLoading(true);

    try {
      if (paymentMethod === 'vnpay') {
        await handleVNPayPayment();
        return;
      }

      if (paymentMethod === 'cash_on_delivery') {
        // Handle Cash on Delivery
        const orderData = prepareOrderData();
        await handleCashOnDelivery(orderData);
        return;
      }

      // Handle other payment methods here
      // Simulate payment processing
      await new Promise(resolve => setTimeout(resolve, 2000));

      // Handle successful payment
      const orderData = prepareOrderData();
      await handleCashOnDelivery(orderData);
    } catch (error) {
      console.error('Payment error:', error);
      message.error('Payment failed. Please try again.');
    } finally {
      setLoading(false);
    }
  };
=======
>>>>>>> 40939352

  return (
    <>
      <ContactDetails form={form} user={user} />
      <ShippingAddress form={shippingForm} user={user} />
      <DeliveryOptions
        deliveryMethod={deliveryMethod}
        setDeliveryMethod={setDeliveryMethod}
        paymentMethod={paymentMethod}
        setPaymentMethod={setPaymentMethod}
      />
      <Button
        type="default"
        size="large"
        block
        loading={loading}
        className="review-button"
        onClick={handleSubmit}
        style={{ height: 48, width: '100%', color: 'white', margin: 0 }}
      >
<<<<<<< HEAD
        {getButtonText()}
      </Button>

      {localStorage.getItem('pendingOrder') && paymentMethod === 'vnpay' && (
        <Button
          type="text"
          size="small"
          onClick={clearPendingOrder}
          style={{ marginTop: 8, color: '#666' }}
        >
          Clear Previous Order
        </Button>
      )}
=======
        REVIEW AND PAY
      </Button>
>>>>>>> 40939352
    </>
  );
}<|MERGE_RESOLUTION|>--- conflicted
+++ resolved
@@ -4,10 +4,7 @@
 import ShippingAddress from './ShippingAddress';
 import DeliveryOptions from './DeliveryOptions';
 import orderService from '../../../../services/orderService';
-<<<<<<< HEAD
 import VNPayService from '../../../../services/vnpayService';
-=======
->>>>>>> 40939352
 import { useAuth } from '../../../../contexts/AuthContext';
 import { useNavigate } from 'react-router-dom';
 
@@ -32,20 +29,14 @@
   tax,
   total,
   notes,
-<<<<<<< HEAD
   setNotes,
   paymentMethod,
   setPaymentMethod,
-=======
->>>>>>> 40939352
 }) {
   const [form] = Form.useForm();
   const [shippingForm] = Form.useForm();
   const [loading, setLoading] = useState(false);
-<<<<<<< HEAD
-=======
   const [paymentMethod, setPaymentMethod] = useState('cash_on_delivery');
->>>>>>> 40939352
   const { user } = useAuth();
   const navigate = useNavigate();
 
@@ -66,8 +57,6 @@
         phone: user.phone || '',
       });
     }
-<<<<<<< HEAD
-
     // Check for existing pending order
     const pendingOrder = localStorage.getItem('pendingOrder');
     if (pendingOrder) {
@@ -279,73 +268,7 @@
       } else {
         throw new Error(result.message || 'Failed to create order');
       }
-=======
-  }, [user]);
-
-  const handleSubmit = async () => {
-    try {
-      const email = form.getFieldValue('email');
-      const shippingValues = shippingForm.getFieldsValue();
-      if (!email || !/^[\w-.]+@([\w-]+\.)+[\w-]{2,4}$/.test(email)) {
-        message.error('Please enter a valid email address.');
-        return;
-      }
-      if (!shippingValues.firstName || !shippingValues.lastName) {
-        message.error('Please enter your full name.');
-        return;
-      }
-      if (!shippingValues.address) {
-        message.error('Please enter your shipping address.');
-        return;
-      }
-      if (!shippingValues.phone || !/^\d{9,15}$/.test(shippingValues.phone)) {
-        message.error('Please enter a valid phone number.');
-        return;
-      }
-      if (!paymentMethod) {
-        message.error('Please select a payment method.');
-        return;
-      }
-      const orderProducts = (products || []).map(p => ({
-        id: p.id,
-        quantity: p.quantity || 1,
-        price:
-          p.price?.isOnSale && p.price?.discountPercent
-            ? Number((p.price.regular * (1 - p.price.discountPercent / 100)).toFixed(2))
-            : Number(p.price?.regular || p.price),
-        size: p.size,
-        color: p.color,
-      }));
-      const subtotalNum = orderProducts.reduce((sum, p) => sum + p.price * p.quantity, 0);
-      const deliveryCostNum = Number(deliveryCost);
-      const taxNum = Number(tax);
-      const discountNum = Number(discount);
-      const totalNum = subtotalNum + deliveryCostNum + taxNum - discountNum;
-      if ([subtotalNum, totalNum, deliveryCostNum, taxNum, discountNum].some(v => isNaN(v))) {
-        message.error('Invalid number value');
-        return;
-      }
-      const shippingAddress =
-        `${shippingValues.firstName || ''} ${shippingValues.lastName || ''}, ${shippingValues.address || ''}, ${shippingValues.phone || ''}`.trim();
-      const orderData = {
-        products: orderProducts,
-        subtotal: subtotalNum,
-        totalPrice: totalNum,
-        totalAmount: totalNum,
-        paymentMethod,
-        shippingAddress,
-        shippingMethod: deliveryMethod,
-        shippingCost: deliveryCostNum,
-        tax: taxNum,
-        discount: discountNum,
-        notes: notes || '',
-      };
-      console.log('orderData:', orderData);
-      setLoading(true);
-      await orderService.createOrder(orderData);
-      message.success('Order created successfully');
-      navigate('/account/orders');
->>>>>>> 40939352
+
     } catch (err) {
       let errorMsg = 'Order creation failed';
       if (err?.response?.data?.message) {
@@ -360,8 +283,6 @@
       setLoading(false);
     }
   };
-<<<<<<< HEAD
-
   const handleSubmit = async e => {
     e.preventDefault();
 
@@ -404,8 +325,6 @@
       setLoading(false);
     }
   };
-=======
->>>>>>> 40939352
 
   return (
     <>
@@ -426,7 +345,6 @@
         onClick={handleSubmit}
         style={{ height: 48, width: '100%', color: 'white', margin: 0 }}
       >
-<<<<<<< HEAD
         {getButtonText()}
       </Button>
 
@@ -440,10 +358,6 @@
           Clear Previous Order
         </Button>
       )}
-=======
-        REVIEW AND PAY
-      </Button>
->>>>>>> 40939352
     </>
   );
 }