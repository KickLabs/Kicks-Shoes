--- conflicted
+++ resolved
@@ -1,4 +1,3 @@
-<<<<<<< HEAD
 import React, { useState } from 'react';
 import { Slider } from 'antd';
 import axiosInstance from '@/services/axiosInstance';
@@ -18,9 +17,6 @@
       console.error('Error filtering by price', err);
     }
   };
-=======
-import { Slider } from 'antd';
->>>>>>> 40939352
 
 const PricePanel = ({ priceRange = [0, 1000], onPriceChange }) => {
   return (
