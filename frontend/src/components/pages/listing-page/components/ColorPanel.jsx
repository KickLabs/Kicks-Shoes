--- conflicted
+++ resolved
@@ -1,4 +1,3 @@
-<<<<<<< HEAD
 import React, { useState } from 'react';
 import axiosInstance from '@/services/axiosInstance';
 
@@ -19,9 +18,6 @@
     }
   };
 
-=======
-const ColorPanel = ({ colors, selectedColor, onColorSelect }) => {
->>>>>>> 40939352
   return (
     <div className="filter-color-grid">
       {colors.map((item, index) => {
