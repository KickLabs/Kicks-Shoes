<<<<<<< HEAD
// import { Checkbox } from "antd";

// const CategoryPanel = ({ categories }) => (
//   <Checkbox.Group style={{ display: "flex", flexDirection: "column" }}>
//     {categories.map((cat) => (
//       <Checkbox key={cat} value={cat}>
//         {cat}
//       </Checkbox>
//     ))}
//   </Checkbox.Group>
// );

// export default CategoryPanel;
import React, { useEffect, useState } from 'react';
import axiosInstance from '@/services/axiosInstance';
=======
import React, { useState, useEffect } from 'react';
import axios from 'axios';
>>>>>>> 40939352
import { Checkbox, Spin, message } from 'antd';

const CategoryPanel = ({ selectedCategory, onCategorySelect }) => {
  const [categories, setCategories] = useState([]);
  const [loading, setLoading] = useState(true);

  useEffect(() => {
    const fetchCategories = async () => {
      try {
<<<<<<< HEAD
        const response = await axiosInstance.get('/categories'); // tương ứng với router.get("/", ...) bên backend
        setCategories(response.data.data || []); // backend của bạn trả về { data: [...] }
=======
        const response = await axios.get('/api/categories'); // Fetch categories from backend
        setCategories(response.data.data || []);
>>>>>>> 40939352
      } catch (error) {
        console.error('Failed to fetch categories', error);
        message.error('Could not load categories');
      } finally {
        setLoading(false);
      }
    };

    fetchCategories();
  }, []);

  if (loading) return <Spin />;

  return (
    <Checkbox.Group style={{ display: 'flex', flexDirection: 'column' }}>
      {categories.map(cat => (
        <Checkbox
          key={cat._id}
          value={cat._id} // Use the category ID as the value
          checked={selectedCategory === cat._id} // Check if the category is selected
          onChange={() => onCategorySelect(cat._id)} // Pass the selected category ID to parent
        >
          {cat.name}
        </Checkbox>
      ))}
    </Checkbox.Group>
  );
};

export default CategoryPanel;<|MERGE_RESOLUTION|>--- conflicted
+++ resolved
@@ -1,4 +1,3 @@
-<<<<<<< HEAD
 // import { Checkbox } from "antd";
 
 // const CategoryPanel = ({ categories }) => (
@@ -14,10 +13,7 @@
 // export default CategoryPanel;
 import React, { useEffect, useState } from 'react';
 import axiosInstance from '@/services/axiosInstance';
-=======
-import React, { useState, useEffect } from 'react';
-import axios from 'axios';
->>>>>>> 40939352
+
 import { Checkbox, Spin, message } from 'antd';
 
 const CategoryPanel = ({ selectedCategory, onCategorySelect }) => {
@@ -27,13 +23,8 @@
   useEffect(() => {
     const fetchCategories = async () => {
       try {
-<<<<<<< HEAD
         const response = await axiosInstance.get('/categories'); // tương ứng với router.get("/", ...) bên backend
         setCategories(response.data.data || []); // backend của bạn trả về { data: [...] }
-=======
-        const response = await axios.get('/api/categories'); // Fetch categories from backend
-        setCategories(response.data.data || []);
->>>>>>> 40939352
       } catch (error) {
         console.error('Failed to fetch categories', error);
         message.error('Could not load categories');
