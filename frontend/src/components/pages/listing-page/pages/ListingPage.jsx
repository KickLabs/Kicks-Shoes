--- conflicted
+++ resolved
@@ -1,86 +1,8 @@
-<<<<<<< HEAD
-// import { useEffect, useState } from "react";
-// import { Pagination } from "antd";
-// import FilterSidebar from "../components/FilterSidebar";
-// import ProductCard from "../../../common/components/ProductCard";
-// import axios from "axios";
-
-// const ListingPage = () => {
-//   const [products, setProducts] = useState([]);
-//   const [totalProducts, setTotalProducts] = useState(0);
-//   const [currentPage, setCurrentPage] = useState(1);
-//   const [filters, setFilters] = useState({});
-//   const pageSize = 9;
-
-//   const fetchProducts = async () => {
-//     try {
-//       const response = await axios.get("/api/products", {
-//         params: {
-//           ...filters,
-//           page: currentPage,
-//           limit: pageSize,
-//         },
-//       });
-//       setProducts(response.data.data.products);
-//       setTotalProducts(response.data.data.total);
-//     } catch (err) {
-//       console.error("Error fetching products", err);
-//     }
-//   };
-
-//   useEffect(() => {
-//     fetchProducts();
-//   }, [filters, currentPage]);
-
-//   const handleFilterChange = (newFilters) => {
-//     setFilters(newFilters);
-//     setCurrentPage(1); // reset về trang đầu khi filter
-//   };
-
-//   return (
-//     <div style={{ display: "flex", padding: 32, gap: 32 }}>
-//       <FilterSidebar onFiltersChange={handleFilterChange} />
-
-//       <div style={{ flex: 1 }}>
-//         <div
-//           style={{
-//             display: "flex",
-//             flexWrap: "wrap",
-//             gap: 24,
-//             justifyContent: "center",
-//           }}
-//         >
-//           {products.map((product) => (
-//             <ProductCard key={product._id} product={product} />
-//           ))}
-//         </div>
-
-//         <div style={{ display: "flex", justifyContent: "center", marginTop: 32 }}>
-//           <Pagination
-//             current={currentPage}
-//             total={totalProducts}
-//             pageSize={pageSize}
-//             onChange={setCurrentPage}
-//           />
-//         </div>
-//       </div>
-//     </div>
-//   );
-// };
-
-// export default ListingPage;
 import { useEffect, useState } from 'react';
 import { Pagination } from 'antd';
 import FilterSidebar from '../components/FilterSidebar';
 import ProductCard from '../../../common/components/ProductCard';
 import axios from 'axios';
-=======
-import { useState } from 'react';
-import { Pagination } from 'antd';
-import { getProducts, getTotalProducts } from '../../../../data/mockData';
-import FilterSidebar from '../components/FilterSidebar';
-import ProductCard from '../../../common/components/ProductCard';
->>>>>>> cc2fec34
 
 const ListingPage = () => {
   const [products, setProducts] = useState([]);
@@ -89,7 +11,6 @@
   const [filters, setFilters] = useState({});
   const pageSize = 9;
 
-<<<<<<< HEAD
   const fetchProducts = async (newFilters, newPage = 1) => {
     try {
       const response = await axios.get('/api/products', {
@@ -113,56 +34,11 @@
   const handleFilterChange = newFilters => {
     setFilters(newFilters);
     setCurrentPage(1); // Reset về trang 1 khi filter thay đổi
-=======
-  const handlePageChange = page => {
-    setCurrentPage(page);
->>>>>>> cc2fec34
   };
 
   return (
     <div style={{ display: 'flex', padding: 32, gap: 32 }}>
-<<<<<<< HEAD
       <FilterSidebar onFiltersChange={handleFilterChange} />
-=======
-      <FilterSidebar
-        refineOptions={['Mens', 'Casual']}
-        sizes={[
-          { value: 38 },
-          { value: 39, disabled: true },
-          { value: 40, disabled: true },
-          { value: 41 },
-          { value: 42 },
-          { value: 43 },
-          { value: 44 },
-          { value: 45 },
-          { value: 46 },
-          { value: 47 },
-        ]}
-        colors={[
-          '#5475FB',
-          '#FFA52F',
-          '#3B3B3B',
-          '#2F4835',
-          '#1F1F1F',
-          '#E2774D',
-          '#C4C4C4',
-          '#747E8A',
-          '#92552A',
-          '#B37245',
-        ]}
-        categories={[
-          'Casual shoes',
-          'Runners',
-          'Hiking',
-          'Sneaker',
-          'Basketball',
-          'Golf',
-          'Outdoor',
-        ]}
-        genders={['Men', 'Women']}
-        priceRange={[0, 1000]}
-      />
->>>>>>> cc2fec34
 
       <div style={{ flex: 1 }}>
         <div
@@ -173,27 +49,12 @@
             justifyContent: 'center',
           }}
         >
-<<<<<<< HEAD
           {products.map(product => (
             <ProductCard key={product._id} product={product} />
           ))}
         </div>
 
         <div style={{ display: 'flex', justifyContent: 'center', marginTop: 32 }}>
-=======
-          {currentProducts.map(product => (
-            <ProductCard key={product.id} product={product} />
-          ))}
-        </div>
-
-        <div
-          style={{
-            display: 'flex',
-            justifyContent: 'center',
-            marginTop: 32,
-          }}
-        >
->>>>>>> cc2fec34
           <Pagination
             current={currentPage}
             total={totalProducts}
