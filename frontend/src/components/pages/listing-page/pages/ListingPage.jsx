<<<<<<< HEAD
import { useState } from 'react';
import { Pagination } from 'antd';
import { getProducts, getTotalProducts } from '../../../../data/mockData';
import FilterSidebar from '../components/FilterSidebar';
import ProductCard from '../../../common/components/ProductCard';
=======
import { useEffect, useState } from 'react';
import { Pagination } from 'antd';
import FilterSidebar from '../components/FilterSidebar';
import ProductCard from '../../../common/components/ProductCard';
import axios from 'axios';
>>>>>>> 13c6200b

const ListingPage = () => {
  const [products, setProducts] = useState([]);
  const [totalProducts, setTotalProducts] = useState(0);
  const [currentPage, setCurrentPage] = useState(1);
  const [filters, setFilters] = useState({});
  const pageSize = 9;

<<<<<<< HEAD
  const handlePageChange = page => {
    setCurrentPage(page);
=======
  const fetchProducts = async (newFilters, newPage = 1) => {
    try {
      const response = await axios.get('/api/products', {
        params: {
          ...newFilters,
          page: newPage,
          limit: pageSize,
        },
      });
      setProducts(response.data.data.products);
      setTotalProducts(response.data.data.total);
    } catch (err) {
      console.error('Error fetching products', err);
    }
  };

  useEffect(() => {
    fetchProducts(filters, currentPage);
  }, [filters, currentPage]);

  const handleFilterChange = newFilters => {
    setFilters(newFilters);
    setCurrentPage(1); // Reset về trang 1 khi filter thay đổi
>>>>>>> 13c6200b
  };

  return (
    <div style={{ display: 'flex', padding: 32, gap: 32 }}>
<<<<<<< HEAD
      <FilterSidebar
        refineOptions={['Mens', 'Casual']}
        sizes={[
          { value: 38 },
          { value: 39, disabled: true },
          { value: 40, disabled: true },
          { value: 41 },
          { value: 42 },
          { value: 43 },
          { value: 44 },
          { value: 45 },
          { value: 46 },
          { value: 47 },
        ]}
        colors={[
          '#5475FB',
          '#FFA52F',
          '#3B3B3B',
          '#2F4835',
          '#1F1F1F',
          '#E2774D',
          '#C4C4C4',
          '#747E8A',
          '#92552A',
          '#B37245',
        ]}
        categories={[
          'Casual shoes',
          'Runners',
          'Hiking',
          'Sneaker',
          'Basketball',
          'Golf',
          'Outdoor',
        ]}
        genders={['Men', 'Women']}
        priceRange={[0, 1000]}
      />
=======
      <FilterSidebar onFiltersChange={handleFilterChange} />
>>>>>>> 13c6200b

      <div style={{ flex: 1 }}>
        <div
          style={{
            display: 'flex',
            flexWrap: 'wrap',
            gap: 24,
            justifyContent: 'center',
          }}
        >
<<<<<<< HEAD
          {currentProducts.map(product => (
            <ProductCard key={product.id} product={product} />
          ))}
        </div>

        <div
          style={{
            display: 'flex',
            justifyContent: 'center',
            marginTop: 32,
          }}
        >
=======
          {products.map(product => (
            <ProductCard key={product._id} product={product} />
          ))}
        </div>

        <div style={{ display: 'flex', justifyContent: 'center', marginTop: 32 }}>
>>>>>>> 13c6200b
          <Pagination
            current={currentPage}
            total={totalProducts}
            pageSize={pageSize}
            onChange={setCurrentPage}
          />
        </div>
      </div>
    </div>
  );
};

export default ListingPage;<|MERGE_RESOLUTION|>--- conflicted
+++ resolved
@@ -1,16 +1,8 @@
-<<<<<<< HEAD
-import { useState } from 'react';
-import { Pagination } from 'antd';
-import { getProducts, getTotalProducts } from '../../../../data/mockData';
-import FilterSidebar from '../components/FilterSidebar';
-import ProductCard from '../../../common/components/ProductCard';
-=======
 import { useEffect, useState } from 'react';
 import { Pagination } from 'antd';
 import FilterSidebar from '../components/FilterSidebar';
 import ProductCard from '../../../common/components/ProductCard';
 import axios from 'axios';
->>>>>>> 13c6200b
 
 const ListingPage = () => {
   const [products, setProducts] = useState([]);
@@ -19,10 +11,6 @@
   const [filters, setFilters] = useState({});
   const pageSize = 9;
 
-<<<<<<< HEAD
-  const handlePageChange = page => {
-    setCurrentPage(page);
-=======
   const fetchProducts = async (newFilters, newPage = 1) => {
     try {
       const response = await axios.get('/api/products', {
@@ -46,53 +34,11 @@
   const handleFilterChange = newFilters => {
     setFilters(newFilters);
     setCurrentPage(1); // Reset về trang 1 khi filter thay đổi
->>>>>>> 13c6200b
   };
 
   return (
     <div style={{ display: 'flex', padding: 32, gap: 32 }}>
-<<<<<<< HEAD
-      <FilterSidebar
-        refineOptions={['Mens', 'Casual']}
-        sizes={[
-          { value: 38 },
-          { value: 39, disabled: true },
-          { value: 40, disabled: true },
-          { value: 41 },
-          { value: 42 },
-          { value: 43 },
-          { value: 44 },
-          { value: 45 },
-          { value: 46 },
-          { value: 47 },
-        ]}
-        colors={[
-          '#5475FB',
-          '#FFA52F',
-          '#3B3B3B',
-          '#2F4835',
-          '#1F1F1F',
-          '#E2774D',
-          '#C4C4C4',
-          '#747E8A',
-          '#92552A',
-          '#B37245',
-        ]}
-        categories={[
-          'Casual shoes',
-          'Runners',
-          'Hiking',
-          'Sneaker',
-          'Basketball',
-          'Golf',
-          'Outdoor',
-        ]}
-        genders={['Men', 'Women']}
-        priceRange={[0, 1000]}
-      />
-=======
       <FilterSidebar onFiltersChange={handleFilterChange} />
->>>>>>> 13c6200b
 
       <div style={{ flex: 1 }}>
         <div
@@ -103,27 +49,12 @@
             justifyContent: 'center',
           }}
         >
-<<<<<<< HEAD
-          {currentProducts.map(product => (
-            <ProductCard key={product.id} product={product} />
-          ))}
-        </div>
-
-        <div
-          style={{
-            display: 'flex',
-            justifyContent: 'center',
-            marginTop: 32,
-          }}
-        >
-=======
           {products.map(product => (
             <ProductCard key={product._id} product={product} />
           ))}
         </div>
 
         <div style={{ display: 'flex', justifyContent: 'center', marginTop: 32 }}>
->>>>>>> 13c6200b
           <Pagination
             current={currentPage}
             total={totalProducts}
