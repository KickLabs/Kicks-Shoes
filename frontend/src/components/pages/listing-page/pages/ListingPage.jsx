import { useEffect, useState } from 'react';
import { Pagination } from 'antd';
import FilterSidebar from '../components/FilterSidebar';
import ProductCard from '../../../common/components/ProductCard';
import axios from 'axios';

const ListingPage = () => {
  const [products, setProducts] = useState([]);
  const [totalProducts, setTotalProducts] = useState(0);
  const [currentPage, setCurrentPage] = useState(1);
  const [filters, setFilters] = useState({});
  const pageSize = 9;

<<<<<<< HEAD
  // Fetch products based on filters and page
=======
>>>>>>> 2848ab24
  const fetchProducts = async (newFilters, newPage = 1) => {
    try {
      const response = await axios.get('/api/products', {
        params: {
          ...newFilters,
          page: newPage,
          limit: pageSize,
        },
      });
      setProducts(response.data.data.products);
      setTotalProducts(response.data.data.total);
    } catch (err) {
      console.error('Error fetching products', err);
    }
  };

  useEffect(() => {
    fetchProducts(filters, currentPage);
  }, [filters, currentPage]);

  const handleFilterChange = newFilters => {
    setFilters(newFilters);
<<<<<<< HEAD
    setCurrentPage(1); // Reset to page 1 when filters change
=======
    setCurrentPage(1); // Reset về trang 1 khi filter thay đổi
>>>>>>> 2848ab24
  };

  return (
    <div style={{ display: 'flex', padding: 32, gap: 32 }}>
      <FilterSidebar onFiltersChange={handleFilterChange} />

      <div style={{ flex: 1 }}>
        <div
          style={{
            display: 'flex',
            flexWrap: 'wrap',
            gap: 24,
            justifyContent: 'center',
          }}
        >
          {products.map(product => (
            <ProductCard key={product._id} product={product} />
          ))}
        </div>

        <div style={{ display: 'flex', justifyContent: 'center', marginTop: 32 }}>
          <Pagination
            current={currentPage}
            total={totalProducts}
            pageSize={pageSize}
            onChange={setCurrentPage}
          />
        </div>
      </div>
    </div>
  );
};

export default ListingPage;<|MERGE_RESOLUTION|>--- conflicted
+++ resolved
@@ -11,10 +11,6 @@
   const [filters, setFilters] = useState({});
   const pageSize = 9;
 
-<<<<<<< HEAD
-  // Fetch products based on filters and page
-=======
->>>>>>> 2848ab24
   const fetchProducts = async (newFilters, newPage = 1) => {
     try {
       const response = await axios.get('/api/products', {
@@ -37,11 +33,7 @@
 
   const handleFilterChange = newFilters => {
     setFilters(newFilters);
-<<<<<<< HEAD
     setCurrentPage(1); // Reset to page 1 when filters change
-=======
-    setCurrentPage(1); // Reset về trang 1 khi filter thay đổi
->>>>>>> 2848ab24
   };
 
   return (
