--- conflicted
+++ resolved
@@ -1,7 +1,6 @@
 import './NewDropsSection.css';
 import ProductCard from '../../../common/components/ProductCard';
 import { useEffect, useState } from 'react';
-<<<<<<< HEAD
 import { Button, Pagination } from 'antd'; // Dùng Button từ Ant Design
 import axios from 'axios';
 
@@ -43,34 +42,6 @@
     setCurrentPage(page);
   };
 
-=======
-import { Button } from 'antd';
-import axiosInstance from '@/services/axiosInstance';
-import { useNavigate } from 'react-router-dom';
-
-export const NewDropsSection = () => {
-  const navigate = useNavigate();
-  const [newDrops, setNewDrops] = useState([]);
-  useEffect(() => {
-    const fetchNewDrops = async () => {
-      const newProducts = await axiosInstance.get('/products/new-drops').then(res => res.data);
-      setNewDrops(
-        newProducts.data.slice(0, 4).map(product => ({
-          ...product,
-          price: {
-            ...product.price,
-            isOnSale: product.price.discountPercent > 0,
-          },
-        }))
-      );
-      console.log(newProducts);
-    };
-    fetchNewDrops();
-  }, []);
-  const handleShopNewDrops = () => {
-    navigate('/listing-page?isNew=true');
-  };
->>>>>>> e3868afb
   return (
     <div className="new-drops-wrapper">
       <div className="new-drops-header">
@@ -82,7 +53,6 @@
       </div>
 
       <div className="new-drops-list">
-<<<<<<< HEAD
         <div className="card-wrapper">
           {filteredProducts.map(product => (
             <ProductCard key={product._id} product={product} />
@@ -98,13 +68,6 @@
           pageSize={pageSize}
           onChange={setCurrentPage}
         />
-=======
-        {newDrops.map(product => (
-          <div className="card-wrapper" key={product._id || product.id}>
-            <ProductCard product={product} />
-          </div>
-        ))}
->>>>>>> e3868afb
       </div>
     </div>
   );
