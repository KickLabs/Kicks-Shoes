--- conflicted
+++ resolved
@@ -53,36 +53,11 @@
   gap: 24px;
   align-items: stretch;
 }
-
-@media (max-width: 900px) {
-  .new-drops-list {
-    grid-template-columns: repeat(2, 1fr);
-  }
-}
-
-@media (max-width: 600px) {
-  .new-drops-list {
-    grid-template-columns: 1fr;
-  }
-}
-
-.card-wrapper {
-  display: flex;
-  justify-content: center;
-  align-items: stretch;
-}
-<<<<<<< HEAD
 .card-wrapper {
   display: flex;
   flex-wrap: wrap;
   gap: 45px;
 }
-=======
-
-/* .card-wrapper {
-    min-width: 160px;
-} */
->>>>>>> e3868afb
 
 @media (max-width: 768px) {
   .new-drops-list {
