--- conflicted
+++ resolved
@@ -3,23 +3,11 @@
 import { useSelector } from 'react-redux';
 import { Button } from 'antd';
 import { useNavigate } from 'react-router-dom';
-import { useState } from 'react';
 
 export const OrderSummary = ({ selectedItems }) => {
   const navigate = useNavigate();
   const { items, totalPrice, status, error } = useSelector(state => state.cart);
-  const [selectedItems, setSelectedItems] = useState(new Set());
 
-<<<<<<< HEAD
-  // Chỉ lấy các item được chọn
-  const selectedItemsData = items.filter(item => selectedItems.has(item._id));
-  const quantity = selectedItemsData.reduce((acc, item) => acc + item.quantity, 0);
-  const totalAmount = selectedItemsData.reduce(
-    (acc, item) => acc + item.quantity * item.product.discountedPrice,
-    0
-  );
-  const delivery = 0; //
-=======
   // Calculate totals for selected items only
   const selectedItemsData = items.filter(item => selectedItems.has(item._id));
   const quantity = selectedItemsData.reduce((acc, item) => acc + item.quantity, 0);
@@ -30,33 +18,16 @@
     return acc + item.quantity * price;
   }, 0);
   const delivery = 30000; // Fixed delivery cost
->>>>>>> f63d6565
   const taxRate = 0; // 0%
   const tax = totalAmount * taxRate;
   const total = totalAmount + delivery + tax;
 
-<<<<<<< HEAD
-  const handleCheckout = () => {
-=======
-  const handleSelectAll = isSelected => {
-    if (isSelected) {
-      setSelectedItems(new Set(items.map(item => item._id)));
-    } else {
-      setSelectedItems(new Set());
-    }
-  };
-
   const handleCheckoutSelected = () => {
->>>>>>> f63d6565
     if (selectedItems.size === 0) {
       alert('Please select at least one item to checkout');
       return;
     }
-<<<<<<< HEAD
-=======
-
     const selectedItemsData = items.filter(item => selectedItems.has(item._id));
->>>>>>> f63d6565
     localStorage.setItem('selectedCartItems', JSON.stringify(selectedItemsData));
     navigate('/checkout?selectedItems=true');
   };
@@ -101,16 +72,6 @@
             <p>{formatPrice(total)}</p>
           </div>
         </div>
-<<<<<<< HEAD
-        <Button
-          style={{ height: 48, width: '100%', marginTop: 16 }}
-          type="default"
-          onClick={handleCheckout}
-          disabled={selectedItems.size === 0}
-        >
-          Checkout
-        </Button>
-=======
 
         {/* Checkout buttons */}
         <div style={{ display: 'flex', flexDirection: 'column', gap: '8px' }}>
@@ -131,7 +92,6 @@
             Checkout All Items
           </Button>
         </div>
->>>>>>> f63d6565
       </div>
     </div>
   );
