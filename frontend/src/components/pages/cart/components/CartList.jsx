import './CartList.css';
import CartItemCard from './CartItemCard';
import { useEffect, useState } from 'react';
import { useSelector, useDispatch } from 'react-redux';
import { getCart } from '../cartService';
import { useNavigate } from 'react-router-dom';

export const CartList = ({ selectedItems, handleItemSelect, handleSelectAll }) => {
  const dispatch = useDispatch();
  const navigate = useNavigate();
  const { items, totalPrice, status, error } = useSelector(state => state.cart);
  const [selectedItems, setSelectedItems] = useState(new Set());

  useEffect(() => {
    dispatch(getCart());
  }, [dispatch]);

  // Debug logging
  useEffect(() => {
    console.log('Cart state:', { items, totalPrice, status, error });
    if (items && items.length > 0) {
      console.log('Cart items:', items);
      items.forEach((item, index) => {
        console.log(`Item ${index}:`, item);
        if (item.product) {
          console.log(`Item ${index} product:`, item.product);
        }
      });
    }
  }, [items, totalPrice, status, error]);

<<<<<<< HEAD
=======
  const handleItemSelect = (itemId, isSelected) => {
    setSelectedItems(prev => {
      const newSet = new Set(prev);
      if (isSelected) {
        newSet.add(itemId);
      } else {
        newSet.delete(itemId);
      }
      return newSet;
    });
  };

  const handleSelectAll = isSelected => {
    if (isSelected) {
      setSelectedItems(new Set(items.map(item => item._id)));
    } else {
      setSelectedItems(new Set());
    }
  };

>>>>>>> f63d6565
  const handleCheckoutSelected = () => {
    if (selectedItems.size === 0) {
      alert('Please select at least one item to checkout');
      return;
    }
<<<<<<< HEAD
=======

>>>>>>> f63d6565
    const selectedItemsData = items.filter(item => selectedItems.has(item._id));
    localStorage.setItem('selectedCartItems', JSON.stringify(selectedItemsData));
    navigate('/checkout?selectedItems=true');
  };

  return (
    <>
      <div className="cart-wrapper">
        <div className="cart-text">
          <h2>Your Bag</h2>
          <p>Items in your bag not reserved — check out now to make them yours.</p>
        </div>

        {status === 'loading' && <p>Loading...</p>}
        {status === 'failed' && <p className="error-text">{error}</p>}

        {items && items.length > 0 && (
<<<<<<< HEAD
          <div className="cart-actions" style={{ marginBottom: 16 }}>
            <label style={{ display: 'flex', alignItems: 'center', gap: 8 }}>
=======
          <div className="cart-actions">
            <label
              style={{ display: 'flex', alignItems: 'center', gap: '8px', marginBottom: '16px' }}
            >
>>>>>>> f63d6565
              <input
                type="checkbox"
                checked={selectedItems.size === items.length && items.length > 0}
                onChange={e => handleSelectAll(e.target.checked)}
<<<<<<< HEAD
                style={{ marginRight: 8 }}
              />
              Select All ({selectedItems.size}/{items.length})
            </label>
=======
                style={{ marginRight: '8px' }}
              />
              Select All ({selectedItems.size}/{items.length})
            </label>
            {selectedItems.size > 0 && (
              <button
                onClick={handleCheckoutSelected}
                style={{
                  background: '#4A69E2',
                  color: 'white',
                  border: 'none',
                  padding: '8px 16px',
                  borderRadius: '4px',
                  cursor: 'pointer',
                  marginBottom: '16px',
                }}
              >
                Checkout Selected ({selectedItems.size} items)
              </button>
            )}
>>>>>>> f63d6565
          </div>
        )}

        <div className="cart-items-scroll">
          {items && items.length > 0 ? (
            items.map((item, index) => (
              <CartItemCard
                key={item._id || index}
                item={item}
                isSelected={selectedItems.has(item._id)}
                onSelectChange={handleItemSelect}
              />
            ))
          ) : (
            <p>Your cart is empty.</p>
          )}
        </div>
      </div>
    </>
  );
};<|MERGE_RESOLUTION|>--- conflicted
+++ resolved
@@ -1,6 +1,6 @@
 import './CartList.css';
 import CartItemCard from './CartItemCard';
-import { useEffect, useState } from 'react';
+import { useEffect } from 'react';
 import { useSelector, useDispatch } from 'react-redux';
 import { getCart } from '../cartService';
 import { useNavigate } from 'react-router-dom';
@@ -9,7 +9,6 @@
   const dispatch = useDispatch();
   const navigate = useNavigate();
   const { items, totalPrice, status, error } = useSelector(state => state.cart);
-  const [selectedItems, setSelectedItems] = useState(new Set());
 
   useEffect(() => {
     dispatch(getCart());
@@ -29,38 +28,11 @@
     }
   }, [items, totalPrice, status, error]);
 
-<<<<<<< HEAD
-=======
-  const handleItemSelect = (itemId, isSelected) => {
-    setSelectedItems(prev => {
-      const newSet = new Set(prev);
-      if (isSelected) {
-        newSet.add(itemId);
-      } else {
-        newSet.delete(itemId);
-      }
-      return newSet;
-    });
-  };
-
-  const handleSelectAll = isSelected => {
-    if (isSelected) {
-      setSelectedItems(new Set(items.map(item => item._id)));
-    } else {
-      setSelectedItems(new Set());
-    }
-  };
-
->>>>>>> f63d6565
   const handleCheckoutSelected = () => {
     if (selectedItems.size === 0) {
       alert('Please select at least one item to checkout');
       return;
     }
-<<<<<<< HEAD
-=======
-
->>>>>>> f63d6565
     const selectedItemsData = items.filter(item => selectedItems.has(item._id));
     localStorage.setItem('selectedCartItems', JSON.stringify(selectedItemsData));
     navigate('/checkout?selectedItems=true');
@@ -78,46 +50,16 @@
         {status === 'failed' && <p className="error-text">{error}</p>}
 
         {items && items.length > 0 && (
-<<<<<<< HEAD
           <div className="cart-actions" style={{ marginBottom: 16 }}>
             <label style={{ display: 'flex', alignItems: 'center', gap: 8 }}>
-=======
-          <div className="cart-actions">
-            <label
-              style={{ display: 'flex', alignItems: 'center', gap: '8px', marginBottom: '16px' }}
-            >
->>>>>>> f63d6565
               <input
                 type="checkbox"
                 checked={selectedItems.size === items.length && items.length > 0}
                 onChange={e => handleSelectAll(e.target.checked)}
-<<<<<<< HEAD
                 style={{ marginRight: 8 }}
               />
               Select All ({selectedItems.size}/{items.length})
             </label>
-=======
-                style={{ marginRight: '8px' }}
-              />
-              Select All ({selectedItems.size}/{items.length})
-            </label>
-            {selectedItems.size > 0 && (
-              <button
-                onClick={handleCheckoutSelected}
-                style={{
-                  background: '#4A69E2',
-                  color: 'white',
-                  border: 'none',
-                  padding: '8px 16px',
-                  borderRadius: '4px',
-                  cursor: 'pointer',
-                  marginBottom: '16px',
-                }}
-              >
-                Checkout Selected ({selectedItems.size} items)
-              </button>
-            )}
->>>>>>> f63d6565
           </div>
         )}
 
