--- conflicted
+++ resolved
@@ -1,4 +1,3 @@
-<<<<<<< HEAD
 import React, { useState, useEffect } from 'react';
 import { Card, Spin, Alert } from 'antd';
 import {
@@ -8,17 +7,7 @@
   ArrowDownOutlined,
 } from '@ant-design/icons';
 import { getShopStats } from '../../../../services/dashboardService';
-=======
-import React from 'react';
-import { Card } from 'antd';
-import { ShoppingOutlined, MoreOutlined, ArrowUpOutlined } from '@ant-design/icons';
 
-const stats = [
-  { title: 'Total Orders', value: '$126.500', percent: 34.7 },
-  { title: 'Active Orders', value: '$126.500', percent: 34.7 },
-  { title: 'Shipped Orders', value: '$126.500', percent: 34.7 },
-];
->>>>>>> 40939352
 
 export default function CardStats() {
   const [stats, setStats] = useState(null);
@@ -109,11 +98,7 @@
 
   return (
     <div className="card-stats">
-<<<<<<< HEAD
       {statsData.map((stat, i) => (
-=======
-      {stats.map((s, i) => (
->>>>>>> 40939352
         <Card className="stat-card" key={i} variant="outlined">
           <div className="stat-card-row">
             <div className="stat-card-icon">{stat.icon}</div>
