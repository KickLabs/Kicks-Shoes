import { EllipsisOutlined } from '@ant-design/icons';

const ProductCard = ({ product }) => {
  return (
    <div className="custom-product-card">
      <div className="custom-product-card-header">
        <div className="custom-product-image">
<<<<<<< HEAD
          <img src={product.mainImage ? product.mainImage : nikeproduct} alt={product.name} />
=======
          <img src={product.mainImage} alt={product.name} />
>>>>>>> cc2fec34
        </div>
        <div className="custom-product-info">
          <div className="custom-product-title-row">
            <div>
              <div className="custom-product-name">{product.name}</div>
              <div className="custom-product-type">{product.type}</div>
              <div className="custom-product-price">${product.price.regular.toFixed(2)}</div>
            </div>
          </div>
        </div>
        <div className="custom-product-actions">
          <div
            className="custom-product-ellipsis"
            onClick={() => {
              window.location.href = `/dashboard/products/${product.id}`;
            }}
          >
            <EllipsisOutlined />
          </div>
        </div>
      </div>
      <div className="custom-product-summary-block">
        <div className="custom-product-summary-label">Summary</div>
        <div className="custom-product-summary">{product.summary}</div>
      </div>
      <div className="custom-product-stats-box">
        <div className="custom-product-stats-row">
          <div className="custom-product-stats-label">Sales</div>
          <div className="custom-product-stats-value orange">
            <span className="custom-product-arrow">↑</span> {product.sales}
          </div>
        </div>
        <div className="custom-product-divider" />
        <div className="custom-product-stats-row">
          <div className="custom-product-stats-label">Remaining Products</div>
          <div className="custom-product-progress-bar">
            <div className="custom-product-progress-inner" />
            <span className="custom-product-progress-value">{product.remaining}</span>
          </div>
        </div>
      </div>
    </div>
  );
};

export default ProductCard;<|MERGE_RESOLUTION|>--- conflicted
+++ resolved
@@ -5,11 +5,7 @@
     <div className="custom-product-card">
       <div className="custom-product-card-header">
         <div className="custom-product-image">
-<<<<<<< HEAD
-          <img src={product.mainImage ? product.mainImage : nikeproduct} alt={product.name} />
-=======
           <img src={product.mainImage} alt={product.name} />
->>>>>>> cc2fec34
         </div>
         <div className="custom-product-info">
           <div className="custom-product-title-row">
