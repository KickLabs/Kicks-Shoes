<<<<<<< HEAD
:root {
  background-color:#e7e7e3;
}

=======
>>>>>>> b6a0b638
* {
  font-family: "Rubik", sans-serif;
  margin: 0;
  padding: 0;
}<|MERGE_RESOLUTION|>--- conflicted
+++ resolved
@@ -1,10 +1,7 @@
-<<<<<<< HEAD
 :root {
   background-color:#e7e7e3;
 }
 
-=======
->>>>>>> b6a0b638
 * {
   font-family: "Rubik", sans-serif;
   margin: 0;
