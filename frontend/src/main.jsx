import React from "react";
import ReactDOM from "react-dom/client";
import { createBrowserRouter, RouterProvider } from "react-router-dom";
import { ToastContainer } from "react-toastify";
import "react-toastify/dist/ReactToastify.css";
import { AuthProvider } from "./contexts/AuthContext";
import { CartProvider } from "./contexts/CartContext";
import { store, persistor } from './store/store';
import { Provider } from "react-redux";
import { PersistGate } from 'redux-persist/integration/react';

// Common Components
import ChatPage from './components/common/components/ChatPage';
import OrderDetails from './components/common/components/OrderDetails';
import OrderList from './components/common/components/OrderList';
import ProductDetails from './components/common/components/ProductDetails';
import ErrorPage from './components/common/pages/Error';
import CategoryDetails from './components/pages/categories/CategoryDetail';

// Layout
import App from './components/layout/App';

// Authentication Pages
import Login from './components/pages/authentication/pages/Login';
import LoginAdmin from './components/pages/authentication/pages/LoginAdmin';
import RegisterPage from './components/pages/authentication/pages/Register';
import ForgotPassword from './components/pages/authentication/pages/ForgotPassword';
import ChangePassword from './components/pages/authentication/pages/ChangePassword';

// Main Pages
<<<<<<< HEAD
import CartPage from "./components/pages/cart/pages/CartPage";
import CheckoutPage from "./components/pages/checkout/Checkout";
import AllProducts from "./components/pages/dashboard/AllProducts";
import Dashboard, {
  DashboardContent
} from "./components/pages/dashboard/Dashboard";
import DiscountListPage from "./components/pages/dashboard/DiscountListPage";
import UserManagementPage from "./components/pages/dashboard/UserManagementPage";
import HomePage from "./components/pages/home/pages/HomePage";
import ListingPage from "./components/pages/listing-page/pages/ListingPage";
import ProductDetailPage from "./components/pages/product/pages/ProductDetailPage";
import Account from "./components/pages/account/Account";
import ProfileTab from "./components/pages/account/components/ProfileTab";
import RewardPointsDetail from "./components/pages/account/components/RewardPointsDetail";
import FavouritesTab from "./components/pages/account/components/FavouritesTab";
import AllCategories from "./components/pages/categories/AllCategories";
=======
import CartPage from './components/pages/cart/pages/CartPage';
import CheckoutPage from './components/pages/checkout/Checkout';
import AllProducts from './components/pages/dashboard/AllProducts';
import Dashboard, { DashboardContent } from './components/pages/dashboard/Dashboard';
import DiscountListPage from './components/pages/dashboard/DiscountListPage';
import UserManagementPage from './components/pages/dashboard/UserManagementPage';
import HomePage from './components/pages/home/pages/HomePage';
import ListingPage from './components/pages/listing-page/pages/ListingPage';
import ProductDetailPage from './components/pages/product/pages/ProductDetailPage';
import Account from './components/pages/account/Account';
import ProfileTab from './components/pages/account/components/ProfileTab';
import RewardPointsDetail from './components/pages/account/components/RewardPointsDetail';
import FavouritesTab from './components/pages/account/components/FavouritesTab';
import AllCategories from './components/pages/categories/AllCategories';
>>>>>>> 5d294b66

// Styles
import './styles/index.css';
import EmailVerificationFailed from './components/pages/authentication/pages/EmailVerificationFailed';
import EmailVerified from './components/pages/authentication/pages/EmailVerified';
import EmailVerification from './components/pages/authentication/pages/EmailVerification';
import ResetPasswordForm from './components/pages/authentication/pages/ResetPasswordForm';

<<<<<<< HEAD
//login gg
import { GoogleOAuthProvider } from "@react-oauth/google";

const userInfo = localStorage.getItem("userInfo");
=======
const userInfo = localStorage.getItem('userInfo');
>>>>>>> 5d294b66
const user = userInfo ? JSON.parse(userInfo) : null;

const ProtectedRoute = ({ children }) => {
  const { user } = useAuth();

  if (!user || user.role !== 'admin') {
    return <Navigate to="/login-admin" replace />;
  }

  return children;
};

const router = createBrowserRouter([
  {
    path: '/',
    element: <App />,
    // errorElement: <ErrorPage />,
    children: [
      {
<<<<<<< HEAD
        path: "",
        element: <HomePage />
      },
      {
        path: "verify-email",
        element: <EmailVerification />
      },
      {
        path: "email-verified",
        element: <EmailVerified />
      },
      {
        path: "email-verification-failed",
        element: <EmailVerificationFailed />
      },
      {
        path: "checkout",
        element: <CheckoutPage />
      },
      {
        path: "login",
        element: <Login />
      },
      {
        path: "cart",
        element: <CartPage />
      },
      {
        path: "login-admin",
        element: <LoginAdmin />
      },
      {
        path: "register",
        element: <RegisterPage />
      },
      {
        path: "listing-page",
        element: <ListingPage />
      },
      {
        path: "product/:id",
        element: <ProductDetailPage />
=======
        path: '',
        element: <HomePage />,
      },
      {
        path: 'verify-email',
        element: <EmailVerification />,
      },
      {
        path: 'email-verified',
        element: <EmailVerified />,
      },
      {
        path: 'email-verification-failed',
        element: <EmailVerificationFailed />,
      },
      {
        path: 'checkout',
        element: <CheckoutPage />,
      },
      {
        path: 'login',
        element: <Login />,
      },
      {
        path: 'cart',
        element: <CartPage />,
      },
      {
        path: 'login-admin',
        element: <LoginAdmin />,
      },
      {
        path: 'register',
        element: <RegisterPage />,
      },
      {
        path: 'listing-page',
        element: <ListingPage />,
      },
      {
        path: 'product/:id',
        element: <ProductDetailPage />,
>>>>>>> 5d294b66
      },
      {
        path: 'dashboard',
        element: (
          <ProtectedRoute>
            <Dashboard />
          </ProtectedRoute>
        ),
        children: [
          {
<<<<<<< HEAD
            path: "",
            element: <DashboardContent />
          },
          {
            path: "products",
            element: <AllProducts />
          },
          {
            path: "categories",
            element: <AllCategories />
          },
          {
            path: "categories/:storeId",
            element: <CategoryDetails />
          },
          {
            path: "categories/add-new",
            element: <CategoryDetails isAddNew={true} />
=======
            path: '',
            element: <DashboardContent />,
          },
          {
            path: 'products',
            element: <AllProducts />,
          },
          {
            path: 'categories',
            element: <AllCategories />,
          },
          {
            path: 'categories/:storeId',
            element: <CategoryDetails />,
          },
          {
            path: 'categories/add-new',
            element: <CategoryDetails isAddNew={true} />,
>>>>>>> 5d294b66
          },
          {
<<<<<<< HEAD
            path: "orders",
            element: <OrderList />
          },
          {
            path: "orders/:orderId",
            element: <OrderDetails />
          },
          {
            path: "products/:productId",
            element: <ProductDetails />
          },
          {
            path: "products/add-new",
            element: <ProductDetails isAddNew={true} />
          },
          {
            path: "discounts",
            element: <DiscountListPage />
          },
          {
            path: "chat",
            element: <ChatPage />
          },
          {
            path: "users",
            element: <UserManagementPage />
          }
        ]
=======
            path: 'orders',
            element: <OrderList />,
          },
          {
            path: 'orders/:orderId',
            element: <OrderDetails />,
          },
          {
            path: 'products/:productId',
            element: <ProductDetails />,
          },
          {
            path: 'products/add-new',
            element: <ProductDetails isAddNew={true} />,
          },
          {
            path: 'discounts',
            element: <DiscountListPage />,
          },
          {
            path: 'chat',
            element: <ChatPage />,
          },
          {
            path: 'users',
            element: <UserManagementPage />,
          },
        ],
>>>>>>> 5d294b66
      },
      {
        path: 'account',
        element: <Account />,
        children: [
          {
<<<<<<< HEAD
            path: "",
            element: <ProfileTab />
          },
          {
            path: "profile",
            element: <ProfileTab />
          },
          {
            path: "favourites",
            element: <FavouritesTab />
          },
          {
            path: "orders",
            element: <OrderList />
          },
          {
            path: "orders/:orderId",
            element: <OrderDetails />
          },
          {
            path: "chat",
            element: <ChatPage />
          },
          {
            path: "reward-points",
            element: <RewardPointsDetail />
          }
        ]
      },
      {
        path: "change-password",
        element: <ChangePassword />
      },
      {
        path: "forgot-password",
        element: <ForgotPassword />
      },
      {
        path: "reset-password",
        element: <ResetPasswordForm />
      }
    ]
  }
=======
            path: '',
            element: <ProfileTab />,
          },
          {
            path: 'profile',
            element: <ProfileTab />,
          },
          {
            path: 'favourites',
            element: <FavouritesTab />,
          },
          {
            path: 'orders',
            element: <OrderList />,
          },
          {
            path: 'orders/:orderId',
            element: <OrderDetails />,
          },
          {
            path: 'chat',
            element: <ChatPage />,
          },
          {
            path: 'reward-points',
            element: <RewardPointsDetail />,
          },
        ],
      },
      {
        path: 'change-password',
        element: <ChangePassword />,
      },
      {
        path: 'forgot-password',
        element: <ForgotPassword />,
      },
      {
        path: 'reset-password',
        element: <ResetPasswordForm />,
      },
    ],
  },
>>>>>>> 5d294b66
]);

const Root = () => (
  <React.StrictMode>
    <Provider store={store}>
      <PersistGate loading={null} persistor={persistor}>
    <AuthProvider>
      <CartProvider>
        <ToastContainer
          position="top-right"
          autoClose={5000}
          hideProgressBar={false}
          newestOnTop
          closeOnClick
          rtl={false}
          pauseOnFocusLoss
          draggable
          pauseOnHover
          theme="light"
        />
        <GoogleOAuthProvider clientId={import.meta.env.VITE_GOOGLE_CLIENT_ID}>
          <RouterProvider router={router} />
        </GoogleOAuthProvider>
      </CartProvider>
    </AuthProvider>
    
      </PersistGate>
    </Provider>
  </React.StrictMode>
);

ReactDOM.createRoot(document.getElementById('root')).render(<Root />);<|MERGE_RESOLUTION|>--- conflicted
+++ resolved
@@ -1,12 +1,12 @@
-import React from "react";
-import ReactDOM from "react-dom/client";
-import { createBrowserRouter, RouterProvider } from "react-router-dom";
-import { ToastContainer } from "react-toastify";
-import "react-toastify/dist/ReactToastify.css";
-import { AuthProvider } from "./contexts/AuthContext";
-import { CartProvider } from "./contexts/CartContext";
+import React from 'react';
+import ReactDOM from 'react-dom/client';
+import { createBrowserRouter, RouterProvider } from 'react-router-dom';
+import { ToastContainer } from 'react-toastify';
+import 'react-toastify/dist/ReactToastify.css';
+import { AuthProvider } from './contexts/AuthContext';
+import { CartProvider } from './contexts/CartContext';
 import { store, persistor } from './store/store';
-import { Provider } from "react-redux";
+import { Provider } from 'react-redux';
 import { PersistGate } from 'redux-persist/integration/react';
 
 // Common Components
@@ -28,24 +28,6 @@
 import ChangePassword from './components/pages/authentication/pages/ChangePassword';
 
 // Main Pages
-<<<<<<< HEAD
-import CartPage from "./components/pages/cart/pages/CartPage";
-import CheckoutPage from "./components/pages/checkout/Checkout";
-import AllProducts from "./components/pages/dashboard/AllProducts";
-import Dashboard, {
-  DashboardContent
-} from "./components/pages/dashboard/Dashboard";
-import DiscountListPage from "./components/pages/dashboard/DiscountListPage";
-import UserManagementPage from "./components/pages/dashboard/UserManagementPage";
-import HomePage from "./components/pages/home/pages/HomePage";
-import ListingPage from "./components/pages/listing-page/pages/ListingPage";
-import ProductDetailPage from "./components/pages/product/pages/ProductDetailPage";
-import Account from "./components/pages/account/Account";
-import ProfileTab from "./components/pages/account/components/ProfileTab";
-import RewardPointsDetail from "./components/pages/account/components/RewardPointsDetail";
-import FavouritesTab from "./components/pages/account/components/FavouritesTab";
-import AllCategories from "./components/pages/categories/AllCategories";
-=======
 import CartPage from './components/pages/cart/pages/CartPage';
 import CheckoutPage from './components/pages/checkout/Checkout';
 import AllProducts from './components/pages/dashboard/AllProducts';
@@ -60,7 +42,6 @@
 import RewardPointsDetail from './components/pages/account/components/RewardPointsDetail';
 import FavouritesTab from './components/pages/account/components/FavouritesTab';
 import AllCategories from './components/pages/categories/AllCategories';
->>>>>>> 5d294b66
 
 // Styles
 import './styles/index.css';
@@ -68,15 +49,9 @@
 import EmailVerified from './components/pages/authentication/pages/EmailVerified';
 import EmailVerification from './components/pages/authentication/pages/EmailVerification';
 import ResetPasswordForm from './components/pages/authentication/pages/ResetPasswordForm';
-
-<<<<<<< HEAD
-//login gg
-import { GoogleOAuthProvider } from "@react-oauth/google";
-
-const userInfo = localStorage.getItem("userInfo");
-=======
+import { GoogleOAuthProvider } from '@react-oauth/google';
+
 const userInfo = localStorage.getItem('userInfo');
->>>>>>> 5d294b66
 const user = userInfo ? JSON.parse(userInfo) : null;
 
 const ProtectedRoute = ({ children }) => {
@@ -96,50 +71,6 @@
     // errorElement: <ErrorPage />,
     children: [
       {
-<<<<<<< HEAD
-        path: "",
-        element: <HomePage />
-      },
-      {
-        path: "verify-email",
-        element: <EmailVerification />
-      },
-      {
-        path: "email-verified",
-        element: <EmailVerified />
-      },
-      {
-        path: "email-verification-failed",
-        element: <EmailVerificationFailed />
-      },
-      {
-        path: "checkout",
-        element: <CheckoutPage />
-      },
-      {
-        path: "login",
-        element: <Login />
-      },
-      {
-        path: "cart",
-        element: <CartPage />
-      },
-      {
-        path: "login-admin",
-        element: <LoginAdmin />
-      },
-      {
-        path: "register",
-        element: <RegisterPage />
-      },
-      {
-        path: "listing-page",
-        element: <ListingPage />
-      },
-      {
-        path: "product/:id",
-        element: <ProductDetailPage />
-=======
         path: '',
         element: <HomePage />,
       },
@@ -182,7 +113,6 @@
       {
         path: 'product/:id',
         element: <ProductDetailPage />,
->>>>>>> 5d294b66
       },
       {
         path: 'dashboard',
@@ -193,26 +123,6 @@
         ),
         children: [
           {
-<<<<<<< HEAD
-            path: "",
-            element: <DashboardContent />
-          },
-          {
-            path: "products",
-            element: <AllProducts />
-          },
-          {
-            path: "categories",
-            element: <AllCategories />
-          },
-          {
-            path: "categories/:storeId",
-            element: <CategoryDetails />
-          },
-          {
-            path: "categories/add-new",
-            element: <CategoryDetails isAddNew={true} />
-=======
             path: '',
             element: <DashboardContent />,
           },
@@ -231,39 +141,8 @@
           {
             path: 'categories/add-new',
             element: <CategoryDetails isAddNew={true} />,
->>>>>>> 5d294b66
-          },
-          {
-<<<<<<< HEAD
-            path: "orders",
-            element: <OrderList />
-          },
-          {
-            path: "orders/:orderId",
-            element: <OrderDetails />
-          },
-          {
-            path: "products/:productId",
-            element: <ProductDetails />
-          },
-          {
-            path: "products/add-new",
-            element: <ProductDetails isAddNew={true} />
-          },
-          {
-            path: "discounts",
-            element: <DiscountListPage />
-          },
-          {
-            path: "chat",
-            element: <ChatPage />
-          },
-          {
-            path: "users",
-            element: <UserManagementPage />
-          }
-        ]
-=======
+          },
+          {
             path: 'orders',
             element: <OrderList />,
           },
@@ -292,58 +171,12 @@
             element: <UserManagementPage />,
           },
         ],
->>>>>>> 5d294b66
       },
       {
         path: 'account',
         element: <Account />,
         children: [
           {
-<<<<<<< HEAD
-            path: "",
-            element: <ProfileTab />
-          },
-          {
-            path: "profile",
-            element: <ProfileTab />
-          },
-          {
-            path: "favourites",
-            element: <FavouritesTab />
-          },
-          {
-            path: "orders",
-            element: <OrderList />
-          },
-          {
-            path: "orders/:orderId",
-            element: <OrderDetails />
-          },
-          {
-            path: "chat",
-            element: <ChatPage />
-          },
-          {
-            path: "reward-points",
-            element: <RewardPointsDetail />
-          }
-        ]
-      },
-      {
-        path: "change-password",
-        element: <ChangePassword />
-      },
-      {
-        path: "forgot-password",
-        element: <ForgotPassword />
-      },
-      {
-        path: "reset-password",
-        element: <ResetPasswordForm />
-      }
-    ]
-  }
-=======
             path: '',
             element: <ProfileTab />,
           },
@@ -387,33 +220,31 @@
       },
     ],
   },
->>>>>>> 5d294b66
 ]);
 
 const Root = () => (
   <React.StrictMode>
     <Provider store={store}>
       <PersistGate loading={null} persistor={persistor}>
-    <AuthProvider>
-      <CartProvider>
-        <ToastContainer
-          position="top-right"
-          autoClose={5000}
-          hideProgressBar={false}
-          newestOnTop
-          closeOnClick
-          rtl={false}
-          pauseOnFocusLoss
-          draggable
-          pauseOnHover
-          theme="light"
-        />
-        <GoogleOAuthProvider clientId={import.meta.env.VITE_GOOGLE_CLIENT_ID}>
-          <RouterProvider router={router} />
-        </GoogleOAuthProvider>
-      </CartProvider>
-    </AuthProvider>
-    
+        <AuthProvider>
+          <CartProvider>
+            <ToastContainer
+              position="top-right"
+              autoClose={5000}
+              hideProgressBar={false}
+              newestOnTop
+              closeOnClick
+              rtl={false}
+              pauseOnFocusLoss
+              draggable
+              pauseOnHover
+              theme="light"
+            />
+            <GoogleOAuthProvider clientId={import.meta.env.VITE_GOOGLE_CLIENT_ID}>
+              <RouterProvider router={router} />
+            </GoogleOAuthProvider>
+          </CartProvider>
+        </AuthProvider>
       </PersistGate>
     </Provider>
   </React.StrictMode>
