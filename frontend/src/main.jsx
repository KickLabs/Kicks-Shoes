import React from "react";
import ReactDOM from "react-dom/client";
import { createBrowserRouter, RouterProvider } from "react-router-dom";
import "./styles/index.css";
import App from "./components/layout/App";
import ErrorPage from "./components/common/pages/Error";
import Dashboard, {
  DashboardContent,
} from "./components/pages/dashboard/Dashboard";
import HomePage from "./components/pages/home/pages/HomePage";
import AllProducts from "./components/pages/dashboard/AllProducts";
import OrderList from "./components/pages/dashboard/OrderList";
import OrderDetails from "./components/pages/dashboard/OrderDetails";
import ProductDetails from "./components/pages/dashboard/ProductDetails";
import DiscountListPage from "./components/pages/dashboard/DiscountListPage";
import ChatPage from "./components/pages/dashboard/ChatPage";
import UserManagementPage from "./components/pages/dashboard/UserManagementPage";
<<<<<<< HEAD
import CheckoutPage from "./components/pages/checkout/CheckOut";
=======
import Login from "./components/pages/authentication/pages/Login";
import RegisterPage from "./components/pages/authentication/pages/Register";
import LoginAdmin from "./components/pages/authentication/pages/LoginAdmin";
>>>>>>> 92aba2f8

const router = createBrowserRouter([
  {
    path: "/",
    element: <App />,
    errorElement: <ErrorPage />,
    children: [
      {
        path: "",
        element: <HomePage />,
      },
      {
<<<<<<< HEAD
            path: "checkout",
            element: <CheckoutPage />,
=======
        path: "login",
        element: <Login />,
      },
      {
        path: "login-admin",
        element: <LoginAdmin />,
      },
      {
        path: "register",
        element: <RegisterPage />,
>>>>>>> 92aba2f8
      },
      {
        path: "dashboard",
        element: <Dashboard />,
        children: [
          {
            path: "",
            element: <DashboardContent />,
          },
          {
            path: "products",
            element: <AllProducts />,
          },
          {
            path: "orders",
            element: <OrderList />,
          },
          {
            path: "orders/:orderId",
            element: <OrderDetails />,
          },
          {
            path: "products/:productId",
            element: <ProductDetails />,
          },
          {
            path: "products/add-new",
            element: <ProductDetails isAddNew={true} />,
          },
          {
            path: "discounts",
            element: <DiscountListPage />,
          },
          {
            path: "chat",
            element: <ChatPage />,
          },
          {
            path: "users",
            element: <UserManagementPage />,
          },
        ],
      },
    ],
  },
]);

ReactDOM.createRoot(document.getElementById("root")).render(
  <React.StrictMode>
    <RouterProvider router={router} />
  </React.StrictMode>
);<|MERGE_RESOLUTION|>--- conflicted
+++ resolved
@@ -15,13 +15,10 @@
 import DiscountListPage from "./components/pages/dashboard/DiscountListPage";
 import ChatPage from "./components/pages/dashboard/ChatPage";
 import UserManagementPage from "./components/pages/dashboard/UserManagementPage";
-<<<<<<< HEAD
 import CheckoutPage from "./components/pages/checkout/CheckOut";
-=======
 import Login from "./components/pages/authentication/pages/Login";
 import RegisterPage from "./components/pages/authentication/pages/Register";
 import LoginAdmin from "./components/pages/authentication/pages/LoginAdmin";
->>>>>>> 92aba2f8
 
 const router = createBrowserRouter([
   {
@@ -34,10 +31,8 @@
         element: <HomePage />,
       },
       {
-<<<<<<< HEAD
             path: "checkout",
             element: <CheckoutPage />,
-=======
         path: "login",
         element: <Login />,
       },
@@ -48,7 +43,6 @@
       {
         path: "register",
         element: <RegisterPage />,
->>>>>>> 92aba2f8
       },
       {
         path: "dashboard",
