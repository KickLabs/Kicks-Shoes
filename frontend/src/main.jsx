import React from "react";
import ReactDOM from "react-dom/client";
import { createBrowserRouter, RouterProvider } from "react-router-dom";
import "./styles/index.css";
import App from "./components/layout/App";
import ErrorPage from "./components/common/pages/Error";
<<<<<<< HEAD
import HomePage from "./components/pages/home/pages/HomePage";
import AppHeader from "./components/common/components/Header";
=======
import Dashboard, {
  DashboardContent,
} from "./components/pages/dashboard/Dashboard";
import HomePage from "./components/pages/home/pages/HomePage";
import AllProducts from "./components/pages/dashboard/AllProducts";
import OrderList from "./components/pages/dashboard/OrderList";
import OrderDetails from "./components/pages/dashboard/OrderDetails";
import ProductDetails from "./components/pages/dashboard/ProductDetails";
>>>>>>> 06b34883

const router = createBrowserRouter([
  {
    path: "/",
    element: <App />,
    errorElement: <ErrorPage />,
    children: [
      {
        path: "",
        element: <HomePage />,
      },
      {
<<<<<<< HEAD

        path: "header",
        element: <AppHeader />,
=======
        path: "dashboard",
        element: <Dashboard />,
        children: [
          {
            path: "",
            element: <DashboardContent />,
          },
          {
            path: "products",
            element: <AllProducts />,
          },
          {
            path: "orders",
            element: <OrderList />,
          },
          {
            path: "orders/:orderId",
            element: <OrderDetails />,
          },
          {
            path: "products/:productId",
            element: <ProductDetails />,
          },
          {
            path: "products/add-new",
            element: <ProductDetails isAddNew={true} />,
          },
        ],
>>>>>>> 06b34883
      },
    ],
  },
]);

ReactDOM.createRoot(document.getElementById("root")).render(
  <React.StrictMode>
    <RouterProvider router={router} />
  </React.StrictMode>
);<|MERGE_RESOLUTION|>--- conflicted
+++ resolved
@@ -4,10 +4,7 @@
 import "./styles/index.css";
 import App from "./components/layout/App";
 import ErrorPage from "./components/common/pages/Error";
-<<<<<<< HEAD
-import HomePage from "./components/pages/home/pages/HomePage";
 import AppHeader from "./components/common/components/Header";
-=======
 import Dashboard, {
   DashboardContent,
 } from "./components/pages/dashboard/Dashboard";
@@ -16,7 +13,6 @@
 import OrderList from "./components/pages/dashboard/OrderList";
 import OrderDetails from "./components/pages/dashboard/OrderDetails";
 import ProductDetails from "./components/pages/dashboard/ProductDetails";
->>>>>>> 06b34883
 
 const router = createBrowserRouter([
   {
@@ -29,11 +25,9 @@
         element: <HomePage />,
       },
       {
-<<<<<<< HEAD
 
         path: "header",
         element: <AppHeader />,
-=======
         path: "dashboard",
         element: <Dashboard />,
         children: [
@@ -62,7 +56,6 @@
             element: <ProductDetails isAddNew={true} />,
           },
         ],
->>>>>>> 06b34883
       },
     ],
   },
