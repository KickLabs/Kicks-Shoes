--- conflicted
+++ resolved
@@ -18,13 +18,10 @@
     "@ant-design/charts": "^2.3.0",
     "@google/generative-ai": "^0.24.1",
     "antd": "^5.26.0",
-<<<<<<< HEAD
-=======
     "all": "^0.0.0",
     "@hookform/resolvers": "^5.1.1",
     "@tanstack/react-query": "^5.80.6",
     "axios": "^1.9.0",
->>>>>>> ff142917
     "bcryptjs": "^3.0.2",
     "chart.js": "^4.4.9",
     "moment": "^2.30.1",
