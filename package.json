{
  "name": "kicks-shoes",
  "version": "1.0.0",
  "description": "Kicks Shoes E-commerce Project",
  "scripts": {
    "start": "concurrently \"npm run server\" \"npm run client\"",
    "server": "cd backend && npm run dev",
    "client": "cd frontend && npm run dev",
    "install-all": "npm install && cd frontend && npm install && cd ../backend && npm install"
  },
  "keywords": [],
  "author": "",
  "license": "ISC",
  "devDependencies": {
    "concurrently": "^8.2.2"
  },
  "dependencies": {
    "@ant-design/charts": "^2.3.0",
    "@google/generative-ai": "^0.24.1",
<<<<<<< HEAD
    "antd": "^5.26.0",
=======
    "all": "^0.0.0",
    "@hookform/resolvers": "^5.1.1",
    "@tanstack/react-query": "^5.80.6",
    "antd": "^5.25.1",
    "axios": "^1.9.0",
>>>>>>> 7195d12b
    "bcryptjs": "^3.0.2",
    "chart.js": "^4.4.9",
    "moment": "^2.30.1",
    "react": "^19.1.0",
    "react-chartjs-2": "^5.3.0",
    "react-hook-form": "^7.57.0",
    "react-icons": "^5.5.0",
    "react-markdown": "^10.1.0",
    "react-router-dom": "^7.6.0",
    "zod": "^3.25.57"
  }
}<|MERGE_RESOLUTION|>--- conflicted
+++ resolved
@@ -17,15 +17,11 @@
   "dependencies": {
     "@ant-design/charts": "^2.3.0",
     "@google/generative-ai": "^0.24.1",
-<<<<<<< HEAD
     "antd": "^5.26.0",
-=======
     "all": "^0.0.0",
     "@hookform/resolvers": "^5.1.1",
     "@tanstack/react-query": "^5.80.6",
-    "antd": "^5.25.1",
     "axios": "^1.9.0",
->>>>>>> 7195d12b
     "bcryptjs": "^3.0.2",
     "chart.js": "^4.4.9",
     "moment": "^2.30.1",
