--- conflicted
+++ resolved
@@ -21,8 +21,13 @@
     "lint-staged": "^16.1.2",
     "prettier": "^3.5.3"
   },
-<<<<<<< HEAD
+  "lint-staged": {
+    "*.{js,jsx,ts,tsx,json,css,scss,md}": [
+      "prettier --write"
+    ]
+  },
   "dependencies": {
+    "redux-persist": "^6.0.0",
     "@ant-design/charts": "^2.3.0",
     "@google/generative-ai": "^0.24.1",
     "@hookform/resolvers": "^5.1.1",
@@ -37,14 +42,5 @@
     "react-markdown": "^10.1.0",
     "react-router-dom": "^7.6.0",
     "zod": "^3.25.57"
-=======
-  "lint-staged": {
-    "*.{js,jsx,ts,tsx,json,css,scss,md}": [
-      "prettier --write"
-    ]
-  },
-  "dependencies": {
-    "redux-persist": "^6.0.0"
->>>>>>> 0aa87d19
   }
 }