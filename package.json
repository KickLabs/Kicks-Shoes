{
  "name": "kicks-shoes",
  "version": "1.0.0",
  "description": "Kicks Shoes E-commerce Project",
  "scripts": {
    "start": "concurrently \"npm run server\" \"npm run client\"",
    "server": "cd backend && npm run dev",
    "client": "cd frontend && npm run dev",
    "install-all": "npm install && cd frontend && npm install && cd ../backend && npm install"
  },
  "keywords": [],
  "author": "",
  "license": "ISC",
  "devDependencies": {
    "concurrently": "^8.2.2"
  },
  "dependencies": {
    "@ant-design/charts": "^2.3.0",
    "@google/generative-ai": "^0.24.1",
<<<<<<< HEAD
    "all": "^0.0.0",
=======
    "@hookform/resolvers": "^5.1.1",
    "@tanstack/react-query": "^5.80.6",
>>>>>>> bbced703
    "antd": "^5.25.1",
    "axios": "^1.9.0",
    "bcryptjs": "^3.0.2",
    "chart.js": "^4.4.9",
    "react-chartjs-2": "^5.3.0",
    "react-hook-form": "^7.57.0",
    "react-icons": "^5.5.0",
    "react-markdown": "^10.1.0",
    "react-router-dom": "^7.6.0",
    "zod": "^3.25.57"
  }
}<|MERGE_RESOLUTION|>--- conflicted
+++ resolved
@@ -17,12 +17,9 @@
   "dependencies": {
     "@ant-design/charts": "^2.3.0",
     "@google/generative-ai": "^0.24.1",
-<<<<<<< HEAD
     "all": "^0.0.0",
-=======
     "@hookform/resolvers": "^5.1.1",
     "@tanstack/react-query": "^5.80.6",
->>>>>>> bbced703
     "antd": "^5.25.1",
     "axios": "^1.9.0",
     "bcryptjs": "^3.0.2",
